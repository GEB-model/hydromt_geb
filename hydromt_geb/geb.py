--- conflicted
+++ resolved
@@ -1177,12 +1177,8 @@
         wb_cal = water_budget.sel(time=slice('1981-01-01', '2010-01-01'))
 
         # Compute the SPEI
-<<<<<<< HEAD
         spei = xci._agro.standardized_precipitation_evapotranspiration_index(wb = water_budget, wb_cal = wb_cal, freq = "MS", window = 12, dist = 'gamma', method = 'APP')
         # spei = spei.compute()
-=======
-        spei = xci._agro.standardized_precipitation_evapotranspiration_index(wb = water_budget, wb_cal = wb_cal, freq = "MS", window = 3, dist = 'gamma', method = 'APP')
->>>>>>> ba839328
         spei.attrs = {'units': '-', 'long_name': 'Standard Precipitation Evapotranspiration Index', 'name' : 'spei'}
         spei.name = 'spei'
 
