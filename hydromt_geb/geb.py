from tqdm import tqdm
from pathlib import Path
from typing import List, Optional
import hydromt.workflows
from datetime import date, datetime
from typing import Union, Any, Dict
import logging
import os
import math
import requests
import time
import random
import zipfile
import json
from urllib.parse import urlparse
import concurrent.futures
from hydromt.exceptions import NoDataException

import numpy as np
import pandas as pd
import geopandas as gpd
import pyproj
from affine import Affine
import xarray as xr
from dask.diagnostics import ProgressBar
import xclim.indices as xci
from dateutil.relativedelta import relativedelta

from hydromt.models.model_grid import GridModel

# temporary fix for ESMF on Windows
if os.name == "nt":
    os.environ["ESMFMKFILE"] = str(
        Path(os.__file__).parent.parent / "Library" / "lib" / "esmf.mk"
    )
else:
    os.environ["ESMFMKFILE"] = str(Path(os.__file__).parent.parent / "esmf.mk")

from affine import Affine
import geopandas as gpd

# use pyogrio for substantial speedup reading and writing vector data
gpd.options.io_engine = "pyogrio"

from calendar import monthrange
from isimip_client.client import ISIMIPClient

from .workflows import (
    repeat_grid,
    clip_with_grid,
    get_modflow_transform_and_shape,
    create_indices,
    create_modflow_basin,
    pad_xy,
    create_farms,
    get_farm_distribution,
    calculate_cell_area,
)
from .workflows.population import generate_locations

logger = logging.getLogger(__name__)


class PathEncoder(json.JSONEncoder):
    def default(self, obj):
        if isinstance(obj, Path):
            return str(obj)
        return super().default(obj)


class GEBModel(GridModel):
    _CLI_ARGS = {"region": "setup_grid"}

    def __init__(
        self,
        root: str = None,
        mode: str = "w",
        config_fn: str = None,
        data_libs: List[str] = None,
        logger=logger,
        epsg=4326,
        data_provider: str = None,
    ):
        """Initialize a GridModel for distributed models with a regular grid."""
        super().__init__(
            root=root,
            mode=mode,
            config_fn=config_fn,
            data_libs=data_libs,
            logger=logger,
        )

        self.epsg = epsg
        self.data_provider = data_provider

        self._subgrid = None
        self._region_subgrid = None
        self._MERIT_grid = None
        self._MODFLOW_grid = None

        self.table = {}
        self.binary = {}
        self.dict = {}

        self.model_structure = {
            "forcing": {},
            "geoms": {},
            "grid": {},
            "dict": {},
            "table": {},
            "binary": {},
            "subgrid": {},
            "region_subgrid": {},
            "MERIT_grid": {},
            "MODFLOW_grid": {},
        }
        self.is_updated = {
            "forcing": {},
            "geoms": {},
            "grid": {},
            "dict": {},
            "table": {},
            "binary": {},
            "subgrid": {},
            "region_subgrid": {},
            "MERIT_grid": {},
            "MODFLOW_grid": {},
        }

    @property
    def subgrid(self):
        """Model static gridded data as xarray.Dataset."""
        if self._subgrid is None:
            self._subgrid = xr.Dataset()
            if self._read:
                self.read_subgrid()
        return self._subgrid

    @property
    def region_subgrid(self):
        """Model static gridded data as xarray.Dataset."""
        if self._region_subgrid is None:
            self._region_subgrid = xr.Dataset()
            if self._read:
                self.read_region_subgrid()
        return self._region_subgrid

    @property
    def MERIT_grid(self):
        """Model static gridded data as xarray.Dataset."""
        if self._MERIT_grid is None:
            self._MERIT_grid = xr.Dataset()
            if self._read:
                self.read_MERIT_grid()
        return self._MERIT_grid

    @property
    def MODFLOW_grid(self):
        """Model static gridded data as xarray.Dataset."""
        if self._MODFLOW_grid is None:
            self._MODFLOW_grid = xr.Dataset()
            if self._read:
                self.read_MODFLOW_grid()
        return self._MODFLOW_grid

    def setup_grid(
        self,
        region: dict,
        sub_grid_factor: int,
        hydrography_fn: str,
        basin_index_fn: str,
    ) -> xr.DataArray:
        """Creates a 2D regular grid or reads an existing grid.
        An 2D regular grid will be created from a geometry (geom_fn) or bbox. If an existing
        grid is given, then no new grid will be generated.

        Adds/Updates model layers:
        * **grid** grid mask: add grid mask to grid object

        Parameters
        ----------
        region : dict
            Dictionary describing region of interest, e.g.:
            * {'basin': [x, y]}

            Region must be of kind [basin, subbasin].
        sub_grid_factor : int
            GEB implements a subgrid. This parameter determines the factor by which the subgrid is smaller than the original grid.
        hydrography_fn : str
            Name of data source for hydrography data.
        basin_index_fn : str
            Name of data source with basin (bounding box) geometries associated with
            the 'basins' layer of `hydrography_fn`.
        """

        assert (
            sub_grid_factor > 10
        ), "sub_grid_factor must be larger than 10, because this is the resolution of the MERIT high-res DEM"
        assert sub_grid_factor % 10 == 0, "sub_grid_factor must be a multiple of 10"

        self.logger.info(f"Preparing 2D grid.")
        kind, region = hydromt.workflows.parse_region(region, logger=self.logger)
        if kind in ["basin", "subbasin"]:
            # retrieve global hydrography data (lazy!)
            ds_org = self.data_catalog.get_rasterdataset(hydrography_fn)
            ds_org.x.attrs = {"long_name": "longitude", "units": "degrees_east"}
            ds_org.y.attrs = {"long_name": "latitude", "units": "degrees_north"}
            if "bounds" not in region:
                region.update(
                    basin_index=self.data_catalog.get_geodataframe(basin_index_fn)
                )
            # get basin geometry
            geom, xy = hydromt.workflows.get_basin_geometry(
                ds=ds_org, kind=kind, logger=self.logger, **region
            )
            region.update(xy=xy)
            ds_hydro = ds_org.raster.clip_geom(geom, mask=True)
        else:
            raise ValueError(
                f"Region for grid must of kind [basin, subbasin], kind {kind} not understood."
            )

        # Add region and grid to model
        self.set_geoms(geom, name="areamaps/region")

        ldd = ds_hydro["flwdir"].raster.reclassify(
            reclass_table=pd.DataFrame(
                index=[
                    0,
                    1,
                    2,
                    4,
                    8,
                    16,
                    32,
                    64,
                    128,
                    ds_hydro["flwdir"].raster.nodata,
                ],
                data={"ldd": [5, 6, 3, 2, 1, 4, 7, 8, 9, 0]},
            ),
            method="exact",
        )["ldd"]

        self.set_grid(ldd, name="routing/kinematic/ldd")
        self.set_grid(ds_hydro["uparea"], name="routing/kinematic/upstream_area")
        self.set_grid(ds_hydro["elevtn"], name="landsurface/topo/elevation")
        self.set_grid(
            xr.where(
                ds_hydro["rivlen_ds"] != -9999,
                ds_hydro["rivlen_ds"],
                np.nan,
                keep_attrs=True,
            ),
            name="routing/kinematic/channel_length",
        )
        self.set_grid(ds_hydro["rivslp"], name="routing/kinematic/channel_slope")

        # ds_hydro['mask'].raster.set_nodata(-1)
        self.set_grid((~ds_hydro["mask"]).astype(np.int8), name="areamaps/grid_mask")

        mask = self.grid["areamaps/grid_mask"]

        dst_transform = mask.raster.transform * Affine.scale(1 / sub_grid_factor)

        submask = hydromt.raster.full_from_transform(
            dst_transform,
            (
                mask.raster.shape[0] * sub_grid_factor,
                mask.raster.shape[1] * sub_grid_factor,
            ),
            nodata=0,
            dtype=mask.dtype,
            crs=mask.raster.crs,
            name="areamaps/sub_grid_mask",
            lazy=True,
        )
        submask.raster.set_nodata(None)
        submask.data = repeat_grid(mask.data, sub_grid_factor)

        self.set_subgrid(submask, name=submask.name)

    def setup_cell_area_map(self) -> None:
        """
        Sets up the cell area map for the model.

        Raises
        ------
        ValueError
            If the grid mask is not available.

        Notes
        -----
        This method prepares the cell area map for the model by calculating the area of each cell in the grid. It first
        retrieves the grid mask from the `areamaps/grid_mask` attribute of the grid, and then calculates the cell area
        using the `calculate_cell_area()` function. The resulting cell area map is then set as the `areamaps/cell_area`
        attribute of the grid.

        Additionally, this method sets up a subgrid for the cell area map by creating a new grid with the same extent as
        the subgrid, and then repeating the cell area values from the main grid to the subgrid using the `repeat_grid()`
        function, and correcting for the subgrid factor. Thus, every subgrid cell within a grid cell has the same value.
        The resulting subgrid cell area map is then set as the `areamaps/sub_cell_area` attribute of the subgrid.
        """
        self.logger.info(f"Preparing cell area map.")
        mask = self.grid["areamaps/grid_mask"].raster
        affine = mask.transform

        cell_area = hydromt.raster.full(
            mask.coords,
            nodata=np.nan,
            dtype=np.float32,
            name="areamaps/cell_area",
            lazy=True,
        )
        cell_area.data = calculate_cell_area(affine, mask.shape)
        self.set_grid(cell_area, name=cell_area.name)

        sub_cell_area = hydromt.raster.full(
            self.subgrid.raster.coords,
            nodata=cell_area.raster.nodata,
            dtype=cell_area.dtype,
            name="areamaps/sub_cell_area",
            lazy=True,
        )

        sub_cell_area.data = (
            repeat_grid(cell_area.data, self.subgrid_factor) / self.subgrid_factor**2
        )
        self.set_subgrid(sub_cell_area, sub_cell_area.name)

    def setup_crops(
        self,
        crop_ids: dict,
        crop_variables: dict,
        crop_prices: Optional[Union[str, Dict[str, Any]]] = None,
        cultivation_costs: Optional[Union[str, Dict[str, Any]]] = None,
        project_future_until_year: Optional[int] = False,
    ):
        """
        Sets up the crops data for the model.

        Parameters
        ----------
        crop_ids : dict
            A dictionary of crop IDs and names.
        crop_variables : dict
            A dictionary of crop variables and their values.
        crop_prices : str or dict, optional
            The file path or dictionary of crop prices. If a file path is provided, the file is loaded and parsed as JSON.
            The dictionary should have a 'time' key with a list of time steps, and a 'crops' key with a dictionary of crop
            IDs and their prices.
        cultivation_costs : str or dict, optional
            The file path or dictionary of cultivation costs. If a file path is provided, the file is loaded and parsed as
            JSON. The dictionary should have a 'time' key with a list of time steps, and a 'crops' key with a dictionary of
            crop IDs and their cultivation costs.
        """
        self.logger.info(f"Preparing crops data")
        self.set_dict(crop_ids, name="crops/crop_ids")
        self.set_dict(crop_variables, name="crops/crop_variables")

        def project_to_future(df, project_future_until_year, inflation_rates):
            # expand table until year
            assert isinstance(df.index, pd.core.indexes.datetimes.DatetimeIndex)
            future_index = pd.date_range(
                df.index[-1],
                date(project_future_until_year, 12, 31),
                freq=pd.infer_freq(df.index),
                inclusive="right",
            )
            df = df.reindex(df.index.union(future_index))
            for future_date in future_index:
                source_date = future_date - pd.DateOffset(years=1)  # source is year ago
                inflation_index = inflation_rates["time"].index(str(future_date.year))
                for region_id, _ in df.columns:
                    region_inflation_rate = inflation_rates["data"][region_id][
                        inflation_index
                    ]
                    df.loc[future_date, region_id] = (
                        df.loc[source_date, region_id] * region_inflation_rate
                    ).values
            return df

        if crop_prices is not None:
            self.logger.info(f"Preparing crop prices")
            if isinstance(crop_prices, str):
                fp = Path(self.root, crop_prices)
                if not fp.exists():
                    raise ValueError(f"crop_prices file {fp.resolve()} does not exist")
                with open(fp, "r") as f:
                    crop_prices_data = json.load(f)
                crop_prices = pd.DataFrame(
                    {
                        crop_id: crop_prices_data["crops"][crop_name]
                        for crop_id, crop_name in crop_ids.items()
                    },
                    index=pd.to_datetime(crop_prices_data["time"]),
                )
                crop_prices = crop_prices.reindex(
                    columns=pd.MultiIndex.from_product(
                        [
                            self.geoms["areamaps/regions"]["region_id"],
                            crop_prices.columns,
                        ]
                    ),
                    level=1,
                )
                if project_future_until_year:
                    crop_prices = project_to_future(
                        crop_prices,
                        project_future_until_year,
                        self.dict["economics/inflation_rates"],
                    )

            crop_prices = {
                "time": crop_prices.index.tolist(),
                "data": {
                    str(region_id): crop_prices[region_id].to_dict(orient="list")
                    for region_id in self.geoms["areamaps/regions"]["region_id"]
                },
            }

            self.set_dict(crop_prices, name="crops/crop_prices")

        if cultivation_costs is not None:
            self.logger.info(f"Preparing cultivation costs")
            if isinstance(cultivation_costs, str):
                fp = Path(self.root, cultivation_costs)
                if not fp.exists():
                    raise ValueError(
                        f"cultivation_costs file {fp.resolve()} does not exist"
                    )
                with open(fp) as f:
                    cultivation_costs = json.load(f)
                cultivation_costs = pd.DataFrame(
                    {
                        crop_id: cultivation_costs["crops"][crop_name]
                        for crop_id, crop_name in crop_ids.items()
                    },
                    index=pd.to_datetime(cultivation_costs["time"]),
                )
                cultivation_costs = cultivation_costs.reindex(
                    columns=pd.MultiIndex.from_product(
                        [
                            self.geoms["areamaps/regions"]["region_id"],
                            cultivation_costs.columns,
                        ]
                    ),
                    level=1,
                )
                if project_future_until_year:
                    cultivation_costs = project_to_future(
                        cultivation_costs,
                        project_future_until_year,
                        self.dict["economics/inflation_rates"],
                    )
            cultivation_costs = {
                "time": cultivation_costs.index.tolist(),
                "data": {
                    str(region_id): cultivation_costs[region_id].to_dict(orient="list")
                    for region_id in self.geoms["areamaps/regions"]["region_id"]
                },
            }
            self.set_dict(cultivation_costs, name="crops/cultivation_costs")

    def setup_mannings(self) -> None:
        """
        Sets up the Manning's coefficient for the model.

        Notes
        -----
        This method sets up the Manning's coefficient for the model by calculating the coefficient based on the cell area
        and topography of the grid. It first calculates the upstream area of each cell in the grid using the
        `routing/kinematic/upstream_area` attribute of the grid. It then calculates the coefficient using the formula:

            C = 0.025 + 0.015 * (2 * A / U) + 0.030 * (Z / 2000)

        where C is the Manning's coefficient, A is the cell area, U is the upstream area, and Z is the elevation of the cell.

        The resulting Manning's coefficient is then set as the `routing/kinematic/mannings` attribute of the grid using the
        `set_grid()` method.
        """
        self.logger.info("Setting up Manning's coefficient")
        a = (2 * self.grid["areamaps/cell_area"]) / self.grid[
            "routing/kinematic/upstream_area"
        ]
        a = xr.where(a < 1, a, 1, keep_attrs=True)
        b = self.grid["landsurface/topo/elevation"] / 2000
        b = xr.where(b < 1, b, 1, keep_attrs=True)

        mannings = hydromt.raster.full(
            self.grid.raster.coords,
            nodata=np.nan,
            dtype=np.float32,
            name="routing/kinematic/mannings",
            lazy=True,
        )
        mannings.data = 0.025 + 0.015 * a + 0.030 * b
        self.set_grid(mannings, mannings.name)

    def setup_channel_width(self, minimum_width: float) -> None:
        """
        Sets up the channel width for the model.

        Parameters
        ----------
        minimum_width : float
            The minimum channel width in meters.

        Notes
        -----
        This method sets up the channel width for the model by calculating the width of each channel based on the upstream
        area of each cell in the grid. It first retrieves the upstream area of each cell from the `routing/kinematic/upstream_area`
        attribute of the grid, and then calculates the channel width using the formula:

            W = A / 500

        where W is the channel width, and A is the upstream area of the cell. The resulting channel width is then set as
        the `routing/kinematic/channel_width` attribute of the grid using the `set_grid()` method.

        Additionally, this method sets a minimum channel width by replacing any channel width values that are less than the
        minimum width with the minimum width.
        """
        self.logger.info("Setting up channel width")
        channel_width_data = self.grid["routing/kinematic/upstream_area"] / 500
        channel_width_data = xr.where(
            channel_width_data > minimum_width,
            channel_width_data,
            minimum_width,
            keep_attrs=True,
        )

        channel_width = hydromt.raster.full(
            self.grid.raster.coords,
            nodata=np.nan,
            dtype=np.float32,
            name="routing/kinematic/channel_width",
            lazy=True,
        )
        channel_width.data = channel_width_data

        self.set_grid(channel_width, channel_width.name)

    def setup_channel_depth(self) -> None:
        """
        Sets up the channel depth for the model.

        Raises
        ------
        AssertionError
            If the upstream area of any cell in the grid is less than or equal to zero.

        Notes
        -----
        This method sets up the channel depth for the model by calculating the depth of each channel based on the upstream
        area of each cell in the grid. It first retrieves the upstream area of each cell from the `routing/kinematic/upstream_area`
        attribute of the grid, and then calculates the channel depth using the formula:

            D = 0.27 * A ** 0.26

        where D is the channel depth, and A is the upstream area of the cell. The resulting channel depth is then set as
        the `routing/kinematic/channel_depth` attribute of the grid using the `set_grid()` method.

        Additionally, this method raises an `AssertionError` if the upstream area of any cell in the grid is less than or
        equal to zero. This is done to ensure that the upstream area is a positive value, which is required for the channel
        depth calculation to be valid.
        """
        self.logger.info("Setting up channel depth")
        assert (
            (self.grid["routing/kinematic/upstream_area"] > 0) | ~self.grid.mask
        ).all()
        channel_depth_data = 0.27 * self.grid["routing/kinematic/upstream_area"] ** 0.26
        channel_depth = hydromt.raster.full(
            self.grid.raster.coords,
            nodata=np.nan,
            dtype=np.float32,
            name="routing/kinematic/channel_depth",
            lazy=True,
        )
        channel_depth.data = channel_depth_data
        self.set_grid(channel_depth, channel_depth.name)

    def setup_channel_ratio(self) -> None:
        """
        Sets up the channel ratio for the model.

        Raises
        ------
        AssertionError
            If the channel length of any cell in the grid is less than or equal to zero, or if the channel ratio of any
            cell in the grid is less than zero.

        Notes
        -----
        This method sets up the channel ratio for the model by calculating the ratio of the channel area to the cell area
        for each cell in the grid. It first retrieves the channel width and length from the `routing/kinematic/channel_width`
        and `routing/kinematic/channel_length` attributes of the grid, and then calculates the channel area using the
        product of the width and length. It then calculates the channel ratio by dividing the channel area by the cell area
        retrieved from the `areamaps/cell_area` attribute of the grid.

        The resulting channel ratio is then set as the `routing/kinematic/channel_ratio` attribute of the grid using the
        `set_grid()` method. Any channel ratio values that are greater than 1 are replaced with 1 (i.e., the whole cell is a channel).

        Additionally, this method raises an `AssertionError` if the channel length of any cell in the grid is less than or
        equal to zero, or if the channel ratio of any cell in the grid is less than zero. These checks are done to ensure
        that the channel length and ratio are positive values, which are required for the channel ratio calculation to be
        valid.
        """
        self.logger.info("Setting up channel ratio")
        assert (
            (self.grid["routing/kinematic/channel_length"] > 0) | ~self.grid.mask
        ).all()
        channel_area = (
            self.grid["routing/kinematic/channel_width"]
            * self.grid["routing/kinematic/channel_length"]
        )
        channel_ratio_data = channel_area / self.grid["areamaps/cell_area"]
        channel_ratio_data = xr.where(
            channel_ratio_data < 1, channel_ratio_data, 1, keep_attrs=True
        )
        assert ((channel_ratio_data >= 0) | ~self.grid.mask).all()
        channel_ratio = hydromt.raster.full(
            self.grid.raster.coords,
            nodata=np.nan,
            dtype=np.float32,
            name="routing/kinematic/channel_ratio",
            lazy=True,
        )
        channel_ratio.data = channel_ratio_data
        self.set_grid(channel_ratio, channel_ratio.name)

    def setup_elevation_STD(self) -> None:
        """
        Sets up the standard deviation of elevation for the model.

        Notes
        -----
        This method sets up the standard deviation of elevation for the model by retrieving high-resolution elevation data
        from the MERIT dataset and calculating the standard deviation of elevation for each cell in the grid.

        MERIT data has a half cell offset. Therefore, this function first corrects for this offset.  It then selects the
        high-resolution elevation data from the MERIT dataset using the grid coordinates of the model, and calculates the
        standard deviation of elevation for each cell in the grid using the `np.std()` function.

        The resulting standard deviation of elevation is then set as the `landsurface/topo/elevation_STD` attribute of
        the grid using the `set_grid()` method.
        """
        self.logger.info("Setting up elevation standard deviation")
        MERIT = self.data_catalog.get_rasterdataset(
            "merit_hydro",
            variables=["elv"],
            provider=self.data_provider,
            bbox=self.grid.raster.bounds,
            buffer=50,
        ).compute()  # Why is compute needed here?
        # In some MERIT datasets, there is a half degree offset in MERIT data. We can detect this by checking the offset relative to the resolution.
        # This offset should be 0.5. If the offset instead is close to 0 or 1, then we need to correct for this offset.
        center_offset = (
            MERIT.coords["x"][0] % MERIT.rio.resolution()[0]
        ) / MERIT.rio.resolution()[0]
        # check whether offset is close to 0.5
        if not np.isclose(center_offset, 0.5, atol=MERIT.rio.resolution()[0] / 100):
            assert np.isclose(
                center_offset, 0, atol=MERIT.rio.resolution()[0] / 100
            ) or np.isclose(
                center_offset, 1, atol=MERIT.rio.resolution()[0] / 100
            ), "Could not detect offset in MERIT data"
            MERIT = MERIT.assign_coords(
                x=MERIT.coords["x"] + MERIT.rio.resolution()[0] / 2,
                y=MERIT.coords["y"] - MERIT.rio.resolution()[1] / 2,
            )
            center_offset = (
                MERIT.coords["x"][0] % MERIT.rio.resolution()[0]
            ) / MERIT.rio.resolution()[0]

        # we are going to match the upper left corners. So create a MERIT grid with the upper left corners as coordinates
        MERIT_ul = MERIT.assign_coords(
            x=MERIT.coords["x"] - MERIT.rio.resolution()[0] / 2,
            y=MERIT.coords["y"] - MERIT.rio.resolution()[1] / 2,
        )

        scaling = 10

        # find the upper left corner of the grid cells in self.grid
        y_step = self.grid.get_index("y")[1] - self.grid.get_index("y")[0]
        x_step = self.grid.get_index("x")[1] - self.grid.get_index("x")[0]
        upper_left_y = self.grid.get_index("y")[0] - y_step / 2
        upper_left_x = self.grid.get_index("x")[0] - x_step / 2

        ymin = np.isclose(
            MERIT_ul.get_index("y"), upper_left_y, atol=MERIT.rio.resolution()[1] / 100
        )
        assert (
            ymin.sum() == 1
        ), "Could not find the upper left corner of the grid cell in MERIT data"
        ymin = ymin.argmax()
        ymax = ymin + self.grid.y.size * scaling
        xmin = np.isclose(
            MERIT_ul.get_index("x"), upper_left_x, atol=MERIT.rio.resolution()[0] / 100
        )
        assert (
            xmin.sum() == 1
        ), "Could not find the upper left corner of the grid cell in MERIT data"
        xmin = xmin.argmax()
        xmax = xmin + self.grid.x.size * scaling

        # select data from MERIT using the grid coordinates
        high_res_elevation_data = MERIT.isel(y=slice(ymin, ymax), x=slice(xmin, xmax))
        self.set_MERIT_grid(
            MERIT.isel(y=slice(ymin - 1, ymax + 1), x=slice(xmin - 1, xmax + 1)),
            name="landsurface/topo/subgrid_elevation",
        )

        elevation_per_cell = (
            high_res_elevation_data.values.reshape(
                high_res_elevation_data.shape[0] // scaling, scaling, -1, scaling
            )
            .swapaxes(1, 2)
            .reshape(-1, scaling, scaling)
        )

        elevation_per_cell = high_res_elevation_data.values.reshape(
            high_res_elevation_data.shape[0] // scaling, scaling, -1, scaling
        ).swapaxes(1, 2)

        standard_deviation = hydromt.raster.full(
            self.grid.raster.coords,
            nodata=np.nan,
            dtype=np.float32,
            name="landsurface/topo/elevation_STD",
            lazy=True,
        )
        standard_deviation.data = np.std(elevation_per_cell, axis=(2, 3))
        self.set_grid(standard_deviation, standard_deviation.name)

    def setup_soil_parameters(self, interpolation_method="nearest") -> None:
        """
        Sets up the soil parameters for the model.

        Parameters
        ----------
        interpolation_method : str, optional
            The interpolation method to use when interpolating the soil parameters. Default is 'nearest'.

        Notes
        -----
        This method sets up the soil parameters for the model by retrieving soil data from the CWATM dataset and interpolating
        the data to the model grid. It first retrieves the soil dataset from the `data_catalog`, and
        then retrieves the soil parameters and storage depth data for each soil layer. It then interpolates the data to the
        model grid using the specified interpolation method and sets the resulting grids as attributes of the model.

        Additionally, this method sets up the percolation impeded and crop group data by retrieving the corresponding data
        from the soil dataset and interpolating it to the model grid.

        The resulting soil parameters are set as attributes of the model with names of the form 'soil/{parameter}{soil_layer}',
        where {parameter} is the name of the soil parameter (e.g. 'alpha', 'ksat', etc.) and {soil_layer} is the index of the
        soil layer (1-3; 1 is the top layer). The storage depth data is set as attributes of the model with names of the
        form 'soil/storage_depth{soil_layer}'. The percolation impeded and crop group data are set as attributes of the model
        with names 'soil/percolation_impeded' and 'soil/cropgrp', respectively.
        """
        self.logger.info("Setting up soil parameters")
        soil_ds = self.data_catalog.get_rasterdataset(
            "cwatm_soil_5min", bbox=self.bounds, buffer=10
        )
        for parameter in ("alpha", "ksat", "lambda", "thetar", "thetas"):
            for soil_layer in range(1, 4):
                ds = soil_ds[f"{parameter}{soil_layer}_5min"]
                self.set_grid(
                    self.interpolate(ds, interpolation_method),
                    name=f"soil/{parameter}{soil_layer}",
                )

        for soil_layer in range(1, 3):
            ds = soil_ds[f"storageDepth{soil_layer}"]
            self.set_grid(
                self.interpolate(ds, interpolation_method),
                name=f"soil/storage_depth{soil_layer}",
            )

        ds = soil_ds["percolationImp"]
        self.set_grid(
            self.interpolate(ds, interpolation_method), name=f"soil/percolation_impeded"
        )
        ds = soil_ds["cropgrp"]
        self.set_grid(self.interpolate(ds, interpolation_method), name=f"soil/cropgrp")

    def setup_land_use_parameters(self, interpolation_method="nearest") -> None:
        """
        Sets up the land use parameters for the model.

        Parameters
        ----------
        interpolation_method : str, optional
            The interpolation method to use when interpolating the land use parameters. Default is 'nearest'.

        Notes
        -----
        This method sets up the land use parameters for the model by retrieving land use data from the CWATM dataset and
        interpolating the data to the model grid. It first retrieves the land use dataset from the `data_catalog`, and
        then retrieves the maximum root depth and root fraction data for each land use type. It then
        interpolates the data to the model grid using the specified interpolation method and sets the resulting grids as
        attributes of the model with names of the form 'landcover/{land_use_type}/{parameter}_{land_use_type}', where
        {land_use_type} is the name of the land use type (e.g. 'forest', 'grassland', etc.) and {parameter} is the name of
        the land use parameter (e.g. 'maxRootDepth', 'rootFraction1', etc.).

        Additionally, this method sets up the crop coefficient and interception capacity data for each land use type by
        retrieving the corresponding data from the land use dataset and interpolating it to the model grid. The crop
        coefficient data is set as attributes of the model with names of the form 'landcover/{land_use_type}/cropCoefficient{land_use_type_netcdf_name}_10days',
        where {land_use_type_netcdf_name} is the name of the land use type in the CWATM dataset. The interception capacity
        data is set as attributes of the model with names of the form 'landcover/{land_use_type}/interceptCap{land_use_type_netcdf_name}_10days',
        where {land_use_type_netcdf_name} is the name of the land use type in the CWATM dataset.

        The resulting land use parameters are set as attributes of the model with names of the form 'landcover/{land_use_type}/{parameter}_{land_use_type}',
        where {land_use_type} is the name of the land use type (e.g. 'forest', 'grassland', etc.) and {parameter} is the name of
        the land use parameter (e.g. 'maxRootDepth', 'rootFraction1', etc.). The crop coefficient data is set as attributes
        of the model with names of the form 'landcover/{land_use_type}/cropCoefficient{land_use_type_netcdf_name}_10days',
        where {land_use_type_netcdf_name} is the name of the land use type in the CWATM dataset. The interception capacity
        data is set as attributes of the model with names of the form 'landcover/{land_use_type}/interceptCap{land_use_type_netcdf_name}_10days',
        where {land_use_type_netcdf_name} is the name of the land use type in the CWATM dataset.
        """
        self.logger.info("Setting up land use parameters")
        for land_use_type, land_use_type_netcdf_name in (
            ("forest", "Forest"),
            ("grassland", "Grassland"),
            ("irrPaddy", "irrPaddy"),
            ("irrNonPaddy", "irrNonPaddy"),
        ):
            self.logger.info(f"Setting up land use parameters for {land_use_type}")
            land_use_ds = self.data_catalog.get_rasterdataset(
                f"cwatm_{land_use_type}_5min", bbox=self.bounds, buffer=10
            )

            for parameter in ("maxRootDepth", "rootFraction1"):
                self.set_grid(
                    self.interpolate(land_use_ds[parameter], interpolation_method),
                    name=f"landcover/{land_use_type}/{parameter}_{land_use_type}",
                )

            parameter = f"cropCoefficient{land_use_type_netcdf_name}_10days"
            self.set_forcing(
                self.interpolate(land_use_ds[parameter], interpolation_method),
                name=f"landcover/{land_use_type}/{parameter}",
            )
            if land_use_type in ("forest", "grassland"):
                parameter = f"interceptCap{land_use_type_netcdf_name}_10days"
                self.set_forcing(
                    self.interpolate(land_use_ds[parameter], interpolation_method),
                    name=f"landcover/{land_use_type}/{parameter}",
                )

    def setup_waterbodies(
        self,
        command_areas="reservoir_command_areas",
        custom_reservoir_capacity="custom_reservoir_capacity",
    ):
        """
        Sets up the waterbodies for GEB.

        Notes
        -----
        This method sets up the waterbodies for GEB. It first retrieves the waterbody data from the
        specified data catalog and sets it as a geometry in the model. It then rasterizes the waterbody data onto the model
        grid and the subgrid using the `rasterize` method of the `raster` object. The resulting grids are set as attributes
        of the model with names of the form 'routing/lakesreservoirs/{grid_name}'.

        The method also retrieves the reservoir command area data from the data catalog and calculates the area of each
        command area that falls within the model region. The `waterbody_id` key is used to do the matching between these
        databases. The relative area of each command area within the model region is calculated and set as a column in
        the waterbody data. The method sets all lakes with a command area to be reservoirs and updates the waterbody data
        with any custom reservoir capacity data from the data catalog.

        TODO: Make the reservoir command area data optional.

        The resulting waterbody data is set as a table in the model with the name 'routing/lakesreservoirs/basin_lakes_data'.
        """
        self.logger.info("Setting up waterbodies")
        try:
            waterbodies = self.data_catalog.get_geodataframe(
                "hydro_lakes",
                geom=self.geoms["areamaps/region"],
                predicate="intersects",
                variables=[
                    "waterbody_id",
                    "waterbody_type",
                    "volume_total",
                    "average_discharge",
                    "average_area",
                ],
            )
        except (IndexError, NoDataException):
            self.logger.info(
                "No water bodies found in domain, skipping water bodies setup"
            )
            waterbodies = gpd.GeoDataFrame(
                columns=[
                    "waterbody_id",
                    "waterbody_type",
                    "volume_total",
                    "average_discharge",
                    "average_area",
                    "geometry",
                ],
                crs=self.crs,
            )
            lakesResID = xr.zeros_like(self.grid["areamaps/grid_mask"])
            sublakesResID = xr.zeros_like(self.subgrid["areamaps/sub_grid_mask"])

        else:
            lakesResID = self.grid.raster.rasterize(
                waterbodies,
                col_name="waterbody_id",
                nodata=0,
                all_touched=True,
                dtype=np.int32,
            )
            sublakesResID = self.subgrid.raster.rasterize(
                waterbodies,
                col_name="waterbody_id",
                nodata=0,
                all_touched=True,
                dtype=np.int32,
            )

        self.set_grid(lakesResID, name="routing/lakesreservoirs/lakesResID")
        self.set_subgrid(sublakesResID, name="routing/lakesreservoirs/sublakesResID")

        waterbodies = waterbodies.set_index("waterbody_id")
        waterbodies["volume_flood"] = waterbodies["volume_total"]

        if command_areas:
            command_areas = self.data_catalog.get_geodataframe(
                command_areas, geom=self.region, predicate="intersects"
            )
            command_areas = command_areas[
                ~command_areas["waterbody_id"].isnull()
            ].reset_index(drop=True)
            command_areas["waterbody_id"] = command_areas["waterbody_id"].astype(
                np.int32
            )
            command_areas["geometry_in_region_bounds"] = gpd.overlay(
                command_areas, self.region, how="intersection", keep_geom_type=False
            )["geometry"]
            command_areas["area"] = command_areas.to_crs(3857).area
            command_areas["area_in_region_bounds"] = (
                command_areas["geometry_in_region_bounds"].to_crs(3857).area
            )
            areas_per_waterbody = command_areas.groupby("waterbody_id").agg(
                {"area": "sum", "area_in_region_bounds": "sum"}
            )
            relative_area_in_region = (
                areas_per_waterbody["area_in_region_bounds"]
                / areas_per_waterbody["area"]
            )
            relative_area_in_region.name = (
                "relative_area_in_region"  # set name for merge
            )

            self.set_grid(
                self.grid.raster.rasterize(
                    command_areas,
                    col_name="waterbody_id",
                    nodata=-1,
                    all_touched=True,
                    dtype=np.int32,
                ),
                name="routing/lakesreservoirs/command_areas",
            )
            self.set_subgrid(
                self.subgrid.raster.rasterize(
                    command_areas,
                    col_name="waterbody_id",
                    nodata=-1,
                    all_touched=True,
                    dtype=np.int32,
                ),
                name="routing/lakesreservoirs/subcommand_areas",
            )

            # set all lakes with command area to reservoir
            waterbodies.loc[
                waterbodies.index.isin(command_areas["waterbody_id"]), "waterbody_type"
            ] = 2
            # set relative area in region for command area. If no command area, set this is set to nan.
            waterbodies = waterbodies.merge(
                relative_area_in_region, how="left", left_index=True, right_index=True
            )
        else:
            command_areas = hydromt.raster.full(
                self.grid.raster.coords,
                nodata=-1,
                dtype=np.int32,
                name="areamaps/sub_grid_mask",
                crs=self.grid.raster.crs,
                lazy=True,
            )
            self.set_grid(command_areas, name="routing/lakesreservoirs/command_areas")
            waterbodies["relative_area_in_region"] = 1

        if custom_reservoir_capacity:
            custom_reservoir_capacity = self.data_catalog.get_dataframe(
                "custom_reservoir_capacity"
            ).set_index("waterbody_id")
            custom_reservoir_capacity = custom_reservoir_capacity[
                custom_reservoir_capacity.index != -1
            ]

            waterbodies.update(custom_reservoir_capacity)

        # spatial dimension is not required anymore, so drop it.
        waterbodies = waterbodies.drop("geometry", axis=1)

        self.set_table(waterbodies, name="routing/lakesreservoirs/basin_lakes_data")

    def setup_water_demand(self, starttime, endtime, ssp):
        """
        Sets up the water demand data for GEB.

        Notes
        -----
        This method sets up the water demand data for GEB. It retrieves the domestic, industry, and
        livestock water demand data from the specified data catalog and sets it as forcing data in the model. The domestic
        water demand and consumption data are retrieved from the 'cwatm_domestic_water_demand' dataset, while the industry
        water demand and consumption data are retrieved from the 'cwatm_industry_water_demand' dataset. The livestock water
        consumption data is retrieved from the 'cwatm_livestock_water_demand' dataset.

        The domestic water demand and consumption data are provided at a monthly time step, while the industry water demand
        and consumption data are provided at an annual time step. The livestock water consumption data is provided at a
        monthly time step, but is assumed to be constant over the year.

        The resulting water demand data is set as forcing data in the model with names of the form 'water_demand/{demand_type}'.
        """
        self.logger.info("Setting up water demand")

        def set(file, accessor, name, ssp, starttime, endtime):
            ds_historic = self.data_catalog.get_rasterdataset(
                f"cwatm_{file}_historical", bbox=self.bounds, buffer=2
            )
            if accessor:
                ds_historic = getattr(ds_historic, accessor)
            ds_future = self.data_catalog.get_rasterdataset(
                f"cwatm_{file}_{ssp}", bbox=self.bounds, buffer=2
            )
            if accessor:
                ds_future = getattr(ds_future, accessor)
            ds = xr.concat([ds_historic, ds_future], dim="time")
            ds["time"] = pd.date_range(
                start=datetime(1901, 1, 1)
                + relativedelta(months=int(ds.time[0].data.item())),
                periods=len(ds.time),
                freq="AS",
            )
            assert (ds.time.dt.year.diff("time") == 1).all(), "not all years are there"
            ds = ds.sel(time=slice(starttime, endtime))
            ds.name = name
            self.set_forcing(
                ds.rename({"lat": "y", "lon": "x"}), name=f"water_demand/{name}"
            )

        set(
            "domestic_water_demand",
            "domWW",
            "domestic_water_demand",
            ssp,
            starttime,
            endtime,
        )
        set(
            "domestic_water_demand",
            "domCon",
            "domestic_water_consumption",
            ssp,
            starttime,
            endtime,
        )
        set(
            "industry_water_demand",
            "indWW",
            "industry_water_demand",
            ssp,
            starttime,
            endtime,
        )
        set(
            "industry_water_demand",
            "indCon",
            "industry_water_consumption",
            ssp,
            starttime,
            endtime,
        )
        set(
            "livestock_water_demand",
            None,
            "livestock_water_consumption",
            ssp,
            starttime,
            endtime,
        )

    def setup_modflow(self, epsg: int, resolution: float):
        """
        Sets up the MODFLOW grid for GEB.

        Parameters
        ----------
        epsg : int
            The EPSG code for the coordinate reference system of the model grid.
        resolution : float
            The resolution of the model grid in meters.

        Notes
        -----
        This method sets up the MODFLOW grid for GEB. These grids don't match because one is based on
        a geographic coordinate reference system and the other is based on a projected coordinate reference system. Therefore,
        this function creates a projected MODFLOW grid and then calculates the intersection between the model grid and the MODFLOW
        grid.

        It first retrieves the MODFLOW mask from the `get_modflow_transform_and_shape` function, which calculates the affine
        transform and shape of the MODFLOW grid based on the resolution and EPSG code of the model grid. The MODFLOW mask is
        created using the `full_from_transform` method of the `raster` object, which creates a binary grid with the same affine
        transform and shape as the MODFLOW grid.

        The method then creates an intersection between the model grid and the MODFLOW grid using the `create_indices`
        function. The resulting indices are used to match cells between the model grid and the MODFLOW grid. The indices
        are saved for use in the model.

        Finally, the elevation data for the MODFLOW grid is retrieved from the MERIT dataset and reprojected to the MODFLOW
        grid using the `reproject_like` method of the `raster` object. The resulting elevation grid is set as a grid in the
        model with the name 'groundwater/modflow/modflow_elevation'.
        """
        self.logger.info("Setting up MODFLOW")
        modflow_affine, MODFLOW_shape = get_modflow_transform_and_shape(
            self.grid.mask, 4326, epsg, resolution
        )
        modflow_mask = hydromt.raster.full_from_transform(
            modflow_affine,
            MODFLOW_shape,
            nodata=0,
            dtype=np.int8,
            name=f"groundwater/modflow/modflow_mask",
            crs=epsg,
            lazy=True,
        )

        intersection = create_indices(
            self.grid.mask.raster.transform,
            self.grid.mask.raster.shape,
            4326,
            modflow_affine,
            MODFLOW_shape,
            epsg,
        )

        self.set_binary(
            intersection["y_modflow"], name=f"groundwater/modflow/y_modflow"
        )
        self.set_binary(
            intersection["x_modflow"], name=f"groundwater/modflow/x_modflow"
        )
        self.set_binary(intersection["y_hydro"], name=f"groundwater/modflow/y_hydro")
        self.set_binary(intersection["x_hydro"], name=f"groundwater/modflow/x_hydro")
        self.set_binary(intersection["area"], name=f"groundwater/modflow/area")

        modflow_mask.data = create_modflow_basin(
            self.grid.mask, intersection, MODFLOW_shape
        )
        self.set_MODFLOW_grid(modflow_mask, name=f"groundwater/modflow/modflow_mask")

        MERIT = self.data_catalog.get_rasterdataset(
            "merit_hydro",
            variables=["elv"],
            bbox=self.bounds,
            buffer=50,
            provider=self.data_provider,
        )
        MERIT_x_step = MERIT.coords["x"][1] - MERIT.coords["x"][0]
        MERIT_y_step = MERIT.coords["y"][0] - MERIT.coords["y"][1]
        MERIT = MERIT.assign_coords(
            x=MERIT.coords["x"] + MERIT_x_step / 2,
            y=MERIT.coords["y"] + MERIT_y_step / 2,
        )
        elevation_modflow = MERIT.raster.reproject_like(modflow_mask, method="average")

        self.set_MODFLOW_grid(
            elevation_modflow, name=f"groundwater/modflow/modflow_elevation"
        )

    def setup_forcing(
        self,
        starttime: date,
        endtime: date,
        data_source: str = "isimip",
        resolution_arcsec: int = 30,
        forcing: str = "chelsa-w5e5v1.0",
        ssp=None,
        calculate_SPEI: bool = True,
        calculate_GEV: bool = True,
    ):
        """
        Sets up the forcing data for GEB.

        Parameters
        ----------
        starttime : date
            The start time of the forcing data.
        endtime : date
            The end time of the forcing data.
        data_source : str, optional
            The data source to use for the forcing data. Default is 'isimip'.

        Notes
        -----
        This method sets up the forcing data for GEB. It first downloads the high-resolution variables
        (precipitation, surface solar radiation, air temperature, maximum air temperature, and minimum air temperature) from
        the ISIMIP dataset for the specified time period. The data is downloaded using the `setup_30arcsec_variables_isimip`
        method.

        The method then sets up the relative humidity, longwave radiation, pressure, and wind data for the model. The
        relative humidity data is downloaded from the ISIMIP dataset using the `setup_hurs_isimip_30arcsec` method. The longwave radiation
        data is calculated using the air temperature and relative humidity data and the `calculate_longwave` function. The
        pressure data is downloaded from the ISIMIP dataset using the `setup_pressure_isimip_30arcsec` method. The wind data is downloaded
        from the ISIMIP dataset using the `setup_wind_isimip_30arcsec` method. All these data are first downscaled to the model grid.

        The resulting forcing data is set as forcing data in the model with names of the form 'forcing/{variable_name}'.
        """
        assert starttime < endtime, "Start time must be before end time"

        if data_source == "isimip":
            if resolution_arcsec == 30:
                assert (
                    forcing == "chelsa-w5e5v1.0"
                ), "Only chelsa-w5e5v1.0 is supported for 30 arcsec resolution"
                # download source data from ISIMIP
                self.logger.info("setting up forcing data")
                high_res_variables = ["pr", "rsds", "tas", "tasmax", "tasmin"]
                self.setup_30arcsec_variables_isimip(
                    high_res_variables, starttime, endtime
                )
                self.logger.info("setting up relative humidity...")
                self.setup_hurs_isimip_30arcsec(starttime, endtime)
                self.logger.info("setting up longwave radiation...")
                self.setup_longwave_isimip_30arcsec(
                    starttime=starttime, endtime=endtime
                )
                self.logger.info("setting up pressure...")
                self.setup_pressure_isimip_30arcsec(starttime, endtime)
                self.logger.info("setting up wind...")
                self.setup_wind_isimip_30arcsec(starttime, endtime)
            elif resolution_arcsec == 1800:
                variables = [
                    "pr",
                    "rsds",
                    "tas",
                    "tasmax",
                    "tasmin",
                    "hurs",
                    "rlds",
                    "ps",
                    "sfcwind",
                ]
                self.setup_1800arcsec_variables_isimip(
                    forcing, variables, starttime, endtime, ssp=ssp
                )
        elif data_source == "cmip":
            raise NotImplementedError("CMIP forcing data is not yet supported")
        else:
            raise ValueError(f"Unknown data source: {data_source}")
        
        if calculate_SPEI:
            self.setup_SPEI()
        if calculate_GEV:
            self.setup_GEV()

    def snap_to_grid(self, ds, reference, relative_tollerance=0.02, ydim="y", xdim="x"):
        # make sure all datasets have more or less the same coordinates
        assert np.isclose(
            ds.coords[ydim].values,
            reference[ydim].values,
            atol=abs(ds.rio.resolution()[1] * relative_tollerance),
            rtol=0,
        ).all()
        assert np.isclose(
            ds.coords[xdim].values,
            reference[xdim].values,
            atol=abs(ds.rio.resolution()[0] * relative_tollerance),
            rtol=0,
        ).all()
        return ds.assign_coords({ydim: reference[ydim], xdim: reference[xdim]})

    def setup_1800arcsec_variables_isimip(
        self,
        forcing: str,
        variables: List[str],
        starttime: date,
        endtime: date,
        ssp: str,
    ):
        """
        Sets up the high-resolution climate variables for GEB.

        Parameters
        ----------
        variables : list of str
            The list of climate variables to set up.
        starttime : date
            The start time of the forcing data.
        endtime : date
            The end time of the forcing data.
        folder: str
            The folder to save the forcing data in.

        Notes
        -----
        This method sets up the high-resolution climate variables for GEB. It downloads the specified
        climate variables from the ISIMIP dataset for the specified time period. The data is downloaded using the
        `download_isimip` method.

        The method renames the longitude and latitude dimensions of the downloaded data to 'x' and 'y', respectively. It
        then clips the data to the bounding box of the model grid using the `clip_bbox` method of the `raster` object.

        The resulting climate variables are set as forcing data in the model with names of the form 'climate/{variable_name}'.
        """

        def download_variable(variable, forcing, ssp, starttime, endtime):
            self.logger.info(f"Setting up {variable}...")
            first_year_future_climate = 2015
            var = []
            if ssp == "picontrol":
                ds = self.download_isimip(
                    product="InputData",
                    simulation_round="ISIMIP3b",
                    climate_scenario=ssp,
                    variable=variable,
                    starttime=starttime,
                    endtime=endtime,
                    forcing=forcing,
                    resolution=None,
                    buffer=1,
                )
                var.append(
                    self.interpolate(
                        ds[variable].raster.clip_bbox(ds.raster.bounds),
                        "linear",
                        xdim="lon",
                        ydim="lat",
                    )
                )
            if (
                endtime.year < first_year_future_climate
                or starttime.year < first_year_future_climate
            ) and ssp != "picontrol":  # isimip cutoff date between historic and future climate
                ds = self.download_isimip(
                    product="InputData",
                    simulation_round="ISIMIP3b",
                    climate_scenario="historical",
                    variable=variable,
                    starttime=starttime,
                    endtime=endtime,
                    forcing=forcing,
                    resolution=None,
                    buffer=1,
                )
                var.append(
                    self.interpolate(
                        ds[variable].raster.clip_bbox(ds.raster.bounds),
                        "linear",
                        xdim="lon",
                        ydim="lat",
                    )
                )
            if (
                starttime.year >= first_year_future_climate
                or endtime.year >= first_year_future_climate
            ) and ssp != "picontrol":
                assert ssp is not None, "ssp must be specified for future climate"
                assert ssp != "historical", "historical scenarios run until 2014"
                ds = self.download_isimip(
                    product="InputData",
                    simulation_round="ISIMIP3b",
                    climate_scenario=ssp,
                    variable=variable,
                    starttime=starttime,
                    endtime=endtime,
                    forcing=forcing,
                    resolution=None,
                    buffer=1,
                )
                var.append(
                    self.interpolate(
                        ds[variable].raster.clip_bbox(ds.raster.bounds),
                        "linear",
                        xdim="lon",
                        ydim="lat",
                    )
                )

            var = xr.concat(var, dim="time")
            # assert that time is monotonically increasing with a constant step size
            assert (
                ds.time.diff("time").astype(np.int64)
                == (ds.time[1] - ds.time[0]).astype(np.int64)
            ).all(), "time is not monotonically increasing with a constant step size"
            var = var.rename({"lon": "x", "lat": "y"})
            self.logger.info(f"Completed {variable}")
            self.set_forcing(var, name=f"climate/{variable}")

        for variable in variables:
            download_variable(variable, forcing, ssp, starttime, endtime)

        # # Create a thread pool and map the set_forcing function to the variables
        # with concurrent.futures.ThreadPoolExecutor() as executor:
        #     futures = [executor.submit(download_variable, variable, forcing, ssp, starttime, endtime) for variable in variables]

        # # Wait for all threads to complete
        # concurrent.futures.wait(futures)

    def setup_30arcsec_variables_isimip(
        self, variables: List[str], starttime: date, endtime: date
    ):
        """
        Sets up the high-resolution climate variables for GEB.

        Parameters
        ----------
        variables : list of str
            The list of climate variables to set up.
        starttime : date
            The start time of the forcing data.
        endtime : date
            The end time of the forcing data.
        folder: str
            The folder to save the forcing data in.

        Notes
        -----
        This method sets up the high-resolution climate variables for GEB. It downloads the specified
        climate variables from the ISIMIP dataset for the specified time period. The data is downloaded using the
        `download_isimip` method.

        The method renames the longitude and latitude dimensions of the downloaded data to 'x' and 'y', respectively. It
        then clips the data to the bounding box of the model grid using the `clip_bbox` method of the `raster` object.

        The resulting climate variables are set as forcing data in the model with names of the form 'climate/{variable_name}'.
        """

        def download_variable(variable, starttime, endtime):
            self.logger.info(f"Setting up {variable}...")
            ds = self.download_isimip(
                product="InputData",
                variable=variable,
                starttime=starttime,
                endtime=endtime,
                forcing="chelsa-w5e5v1.0",
                resolution="30arcsec",
            )
            ds = ds.rename({"lon": "x", "lat": "y"})
            var = ds[variable].raster.clip_bbox(ds.raster.bounds)
            var = self.snap_to_grid(var, self.grid)
            self.logger.info(f"Completed {variable}")
            self.set_forcing(var, name=f"climate/{variable}")

        for variable in variables:
            download_variable(variable, starttime, endtime)

        # # Create a thread pool and map the set_forcing function to the variables
        # with concurrent.futures.ThreadPoolExecutor() as executor:
        #     futures = [executor.submit(download_variable, variable, starttime, endtime) for variable in variables]

        # # Wait for all threads to complete
        # concurrent.futures.wait(futures)

    def setup_hurs_isimip_30arcsec(self, starttime: date, endtime: date):
        """
        Sets up the relative humidity data for GEB.

        Parameters
        ----------
        starttime : date
            The start time of the relative humidity data in ISO 8601 format (YYYY-MM-DD).
        endtime : date
            The end time of the relative humidity data in ISO 8601 format (YYYY-MM-DD).
        folder: str
            The folder to save the forcing data in.

        Notes
        -----
        This method sets up the relative humidity data for GEB. It first downloads the relative humidity
        data from the ISIMIP dataset for the specified time period using the `download_isimip` method. The data is downloaded
        at a 30 arcsec resolution.

        The method then downloads the monthly CHELSA-BIOCLIM+ relative humidity data at 30 arcsec resolution from the data
        catalog. The data is downloaded for each month in the specified time period and is clipped to the bounding box of
        the downloaded relative humidity data using the `clip_bbox` method of the `raster` object.

        The original ISIMIP data is then downscaled using the monthly CHELSA-BIOCLIM+ data. The downscaling method is adapted
        from https://github.com/johanna-malle/w5e5_downscale, which was licenced under GNU General Public License v3.0.

        The resulting relative humidity data is set as forcing data in the model with names of the form 'climate/hurs'.
        """
        hurs_30_min = self.download_isimip(
            product="SecondaryInputData",
            variable="hurs",
            starttime=starttime,
            endtime=endtime,
            forcing="w5e5v2.0",
            buffer=1,
        )  # some buffer to avoid edge effects / errors in ISIMIP API

        # just taking the years to simplify things
        start_year = starttime.year
        end_year = endtime.year

        chelsa_folder = (
            Path(self.root).parent
            / "preprocessing"
            / "climate"
            / "chelsa-bioclim+"
            / "hurs"
        )
        chelsa_folder.mkdir(parents=True, exist_ok=True)

        self.logger.info(
            "Downloading/reading monthly CHELSA-BIOCLIM+ hurs data at 30 arcsec resolution"
        )
        hurs_ds_30sec, hurs_time = [], []
        for year in tqdm(range(start_year, end_year + 1)):
            for month in range(1, 13):
                fn = chelsa_folder / f"hurs_{year}_{month:02d}.nc"
                if not fn.exists():
                    hurs = self.data_catalog.get_rasterdataset(
                        f"CHELSA-BIOCLIM+_monthly_hurs_{month:02d}_{year}",
                        bbox=hurs_30_min.raster.bounds,
                        buffer=1,
                    )
                    del hurs.attrs["_FillValue"]
                    hurs.name = "hurs"
                    hurs.to_netcdf(fn)
                else:
                    hurs = xr.open_dataset(fn, chunks={"time": 365})["hurs"]
                # assert hasattr(hurs, "spatial_ref")
                hurs_ds_30sec.append(hurs)
                hurs_time.append(f"{year}-{month:02d}")

        hurs_ds_30sec = xr.concat(hurs_ds_30sec, dim="time").rename(
            {"x": "lon", "y": "lat"}
        )
        hurs_ds_30sec.rio.set_spatial_dims("lon", "lat", inplace=True)
        hurs_ds_30sec["time"] = pd.date_range(hurs_time[0], hurs_time[-1], freq="MS")

        hurs_output = xr.full_like(self.forcing["climate/tas"], np.nan)
        hurs_output.name = "hurs"
        hurs_output.attrs = {"units": "%", "long_name": "Relative humidity"}

        hurs_output = hurs_output.rename({"x": "lon", "y": "lat"}).rio.set_spatial_dims(
            "lon", "lat"
        )

        import xesmf as xe

        regridder = xe.Regridder(
            hurs_30_min.isel(time=0).drop_vars("time"),
            hurs_ds_30sec.isel(time=0).drop_vars("time"),
            "bilinear",
        )
        for year in tqdm(range(start_year, end_year + 1)):
            for month in range(1, 13):
                start_month = datetime(year, month, 1)
                end_month = datetime(year, month, monthrange(year, month)[1])

                w5e5_30min_sel = hurs_30_min.sel(time=slice(start_month, end_month))
                w5e5_regridded = regridder(w5e5_30min_sel) * 0.01  # convert to fraction
                assert (w5e5_regridded >= 0.1).all(), "too low values in relative humidity"
                assert (w5e5_regridded <= 1).all(), "relative humidity > 1"

                w5e5_regridded_mean = w5e5_regridded.mean(
                    dim="time"
                )  # get monthly mean
                w5e5_regridded_tr = np.log(
                    w5e5_regridded / (1 - w5e5_regridded)
                )  # assume beta distribuation => logit transform
                w5e5_regridded_mean_tr = np.log(
                    w5e5_regridded_mean / (1 - w5e5_regridded_mean)
                )  # logit transform

<<<<<<< HEAD
                chelsa = (
                    hurs_ds_30sec.sel(time=start_month) * 0.0001
                )  # convert to fraction
=======
                chelsa = hurs_ds_30sec.sel(time=start_month) * 0.0001  # convert to fraction
                assert (chelsa >= 0.1).all(), "too low values in relative humidity"
                assert (chelsa <= 1).all(), "relative humidity > 1"

>>>>>>> d42a1402
                chelsa_tr = np.log(
                    chelsa / (1 - chelsa)
                )  # assume beta distribuation => logit transform

                difference = chelsa_tr - w5e5_regridded_mean_tr

                # apply difference to w5e5
                w5e5_regridded_tr_corr = w5e5_regridded_tr + difference
                w5e5_regridded_corr = (
                    1 / (1 + np.exp(-w5e5_regridded_tr_corr))
                ) * 100  # back transform
                w5e5_regridded_corr.raster.set_crs(4326)
                w5e5_regridded_corr_clipped = w5e5_regridded_corr[
                    "hurs"
                ].raster.clip_bbox(hurs_output.raster.bounds)
                w5e5_regridded_corr_clipped = (
                    w5e5_regridded_corr_clipped.rio.set_spatial_dims("lon", "lat")
                )

                hurs_output.loc[
                    dict(time=slice(start_month, end_month))
                ] = self.snap_to_grid(
                    w5e5_regridded_corr_clipped, hurs_output, xdim="lon", ydim="lat"
                )

        hurs_output = hurs_output.rename({"lon": "x", "lat": "y"})
        self.set_forcing(hurs_output, f"climate/hurs")

    def setup_longwave_isimip_30arcsec(self, starttime: date, endtime: date):
        """
        Sets up the longwave radiation data for GEB.

        Parameters
        ----------
        starttime : date
            The start time of the longwave radiation data in ISO 8601 format (YYYY-MM-DD).
        endtime : date
            The end time of the longwave radiation data in ISO 8601 format (YYYY-MM-DD).
        folder: str
            The folder to save the forcing data in.

        Notes
        -----
        This method sets up the longwave radiation data for GEB. It first downloads the relative humidity,
        air temperature, and downward longwave radiation data from the ISIMIP dataset for the specified time period using the
        `download_isimip` method. The data is downloaded at a 30 arcsec resolution.

        The method then regrids the downloaded data to the target grid using the `xe.Regridder` method. It calculates the
        saturation vapor pressure, water vapor pressure, clear-sky emissivity, all-sky emissivity, and cloud-based component
        of emissivity for the coarse and fine grids. It then downscales the longwave radiation data for the fine grid using
        the calculated all-sky emissivity and Stefan-Boltzmann constant. The downscaling method is adapted
        from https://github.com/johanna-malle/w5e5_downscale, which was licenced under GNU General Public License v3.0.

        The resulting longwave radiation data is set as forcing data in the model with names of the form 'climate/rlds'.
        """
        x1 = 0.43
        x2 = 5.7
        sbc = 5.67e-8  # stefan boltzman constant [Js−1 m−2 K−4]

        es0 = 6.11  # reference saturation vapour pressure  [hPa]
        T0 = 273.15
        lv = 2.5e6  # latent heat of vaporization of water
        Rv = 461.5  # gas constant for water vapour [J K kg-1]

        target = self.forcing[f"climate/hurs"].rename({"x": "lon", "y": "lat"})

        hurs_coarse = self.download_isimip(
            product="SecondaryInputData",
            variable="hurs",
            starttime=starttime,
            endtime=endtime,
            forcing="w5e5v2.0",
            buffer=1,
        ).hurs  # some buffer to avoid edge effects / errors in ISIMIP API
        tas_coarse = self.download_isimip(
            product="SecondaryInputData",
            variable="tas",
            starttime=starttime,
            endtime=endtime,
            forcing="w5e5v2.0",
            buffer=1,
        ).tas  # some buffer to avoid edge effects / errors in ISIMIP API
        rlds_coarse = self.download_isimip(
            product="SecondaryInputData",
            variable="rlds",
            starttime=starttime,
            endtime=endtime,
            forcing="w5e5v2.0",
            buffer=1,
        ).rlds  # some buffer to avoid edge effects / errors in ISIMIP API

        import xesmf as xe
        regridder = xe.Regridder(
            hurs_coarse.isel(time=0).drop_vars("time"), target, "bilinear"
        )

        hurs_coarse_regridded = regridder(hurs_coarse).rename({"lon": "x", "lat": "y"})
        tas_coarse_regridded = regridder(tas_coarse).rename({"lon": "x", "lat": "y"})
        rlds_coarse_regridded = regridder(rlds_coarse).rename({"lon": "x", "lat": "y"})

        hurs_fine = self.forcing[f"climate/hurs"]
        tas_fine = self.forcing[f"climate/tas"]

        # now ready for calculation:
        es_coarse = es0 * np.exp(
            (lv / Rv) * (1 / T0 - 1 / tas_coarse_regridded)
        )  # saturation vapor pressure
        pV_coarse = (
            hurs_coarse_regridded * es_coarse
        ) / 100  # water vapor pressure [hPa]

        es_fine = es0 * np.exp((lv / Rv) * (1 / T0 - 1 / tas_fine))
        pV_fine = (hurs_fine * es_fine) / 100  # water vapour pressure [hPa]

        e_cl_coarse = 0.23 + x1 * ((pV_coarse * 100) / tas_coarse_regridded) ** (1 / x2)
        # e_cl_coarse == clear-sky emissivity w5e5 (pV needs to be in Pa not hPa, hence *100)
        e_cl_fine = 0.23 + x1 * ((pV_fine * 100) / tas_fine) ** (1 / x2)
        # e_cl_fine == clear-sky emissivity target grid (pV needs to be in Pa not hPa, hence *100)

        e_as_coarse = rlds_coarse_regridded / (
            sbc * tas_coarse_regridded**4
        )  # all-sky emissivity w5e5
        e_as_coarse = xr.where(
            e_as_coarse < 1, e_as_coarse, 1
        )  # constrain all-sky emissivity to max 1
        assert (e_as_coarse <= 1).all(), "all-sky emissivity should be <= 1"
        delta_e = e_as_coarse - e_cl_coarse  # cloud-based component of emissivity w5e5

        e_as_fine = e_cl_fine + delta_e
        e_as_fine = xr.where(
            e_as_fine < 1, e_as_fine, 1
        )  # constrain all-sky emissivity to max 1
        assert (e_as_fine <= 1).all(), "all-sky emissivity should be <= 1"
        lw_fine = (
            e_as_fine * sbc * tas_fine**4
        )  # downscaled lwr! assume cloud e is the same

        lw_fine.name = "rlds"
        lw_fine = self.snap_to_grid(lw_fine, self.grid)
        self.set_forcing(lw_fine, name=f"climate/rlds")

    def setup_pressure_isimip_30arcsec(self, starttime: date, endtime: date):
        """
        Sets up the surface pressure data for GEB.

        Parameters
        ----------
        starttime : date
            The start time of the surface pressure data in ISO 8601 format (YYYY-MM-DD).
        endtime : date
            The end time of the surface pressure data in ISO 8601 format (YYYY-MM-DD).
        folder: str
            The folder to save the forcing data in.

        Notes
        -----
        This method sets up the surface pressure data for GEB. It then downloads
        the orography data and surface pressure data from the ISIMIP dataset for the specified time period using the
        `download_isimip` method. The data is downloaded at a 30 arcsec resolution.

        The method then regrids the orography and surface pressure data to the target grid using the `xe.Regridder` method.
        It corrects the surface pressure data for orography using the gravitational acceleration, molar mass of
        dry air, universal gas constant, and sea level standard temperature. The downscaling method is adapted
        from https://github.com/johanna-malle/w5e5_downscale, which was licenced under GNU General Public License v3.0.

        The resulting surface pressure data is set as forcing data in the model with names of the form 'climate/ps'.
        """
        g = 9.80665  # gravitational acceleration [m/s2]
        M = 0.02896968  # molar mass of dry air [kg/mol]
        r0 = 8.314462618  # universal gas constant [J/(mol·K)]
        T0 = 288.16  # Sea level standard temperature  [K]

        target = self.forcing[f"climate/hurs"].rename({"x": "lon", "y": "lat"})
        pressure_30_min = self.download_isimip(
            product="SecondaryInputData",
            variable="psl",
            starttime=starttime,
            endtime=endtime,
            forcing="w5e5v2.0",
            buffer=1,
        ).psl  # some buffer to avoid edge effects / errors in ISIMIP API

        orography = self.download_isimip(
            product="InputData", variable="orog", forcing="chelsa-w5e5v1.0", buffer=1
        ).orog  # some buffer to avoid edge effects / errors in ISIMIP API
        import xesmf as xe
        regridder = xe.Regridder(orography, target, "bilinear")
        orography = regridder(orography).rename({"lon": "x", "lat": "y"})

        regridder = xe.Regridder(
            pressure_30_min.isel(time=0).drop_vars("time"), target, "bilinear"
        )
        pressure_30_min_regridded = regridder(pressure_30_min).rename(
            {"lon": "x", "lat": "y"}
        )
        pressure_30_min_regridded_corr = pressure_30_min_regridded * np.exp(
            -(g * orography * M) / (T0 * r0)
        )

        pressure = xr.full_like(self.forcing[f"climate/hurs"], fill_value=np.nan)
        pressure.name = "ps"
        pressure.attrs = {"units": "Pa", "long_name": "surface pressure"}
        pressure.data = pressure_30_min_regridded_corr

        pressure = self.snap_to_grid(pressure, self.grid)
        self.set_forcing(pressure, name=f"climate/ps")

    def setup_wind_isimip_30arcsec(self, starttime: date, endtime: date):
        """
        Sets up the wind data for GEB.

        Parameters
        ----------
        starttime : date
            The start time of the wind data in ISO 8601 format (YYYY-MM-DD).
        endtime : date
            The end time of the wind data in ISO 8601 format (YYYY-MM-DD).
        folder: str
            The folder to save the forcing data in.

        Notes
        -----
        This method sets up the wind data for GEB. It first downloads the global wind atlas data and
        regrids it to the target grid using the `xe.Regridder` method. It then downloads the 30-minute average wind data
        from the ISIMIP dataset for the specified time period and regrids it to the target grid using the `xe.Regridder`
        method.

        The method then creates a diff layer by assuming that wind follows a Weibull distribution and taking the log
        transform of the wind data. It then subtracts the log-transformed 30-minute average wind data from the
        log-transformed global wind atlas data to create the diff layer.

        The method then downloads the wind data from the ISIMIP dataset for the specified time period and regrids it to the
        target grid using the `xe.Regridder` method. It applies the diff layer to the log-transformed wind data and then
        exponentiates the result to obtain the corrected wind data. The downscaling method is adapted
        from https://github.com/johanna-malle/w5e5_downscale, which was licenced under GNU General Public License v3.0.

        The resulting wind data is set as forcing data in the model with names of the form 'climate/wind'.
        """
        global_wind_atlas = self.data_catalog.get_rasterdataset(
            "global_wind_atlas", bbox=self.grid.raster.bounds, buffer=10
        ).rename({"x": "lon", "y": "lat"})
        target = self.grid["areamaps/grid_mask"].rename({"x": "lon", "y": "lat"})
        import xesmf as xe
        regridder = xe.Regridder(global_wind_atlas.copy(), target, "bilinear")
        global_wind_atlas_regridded = regridder(global_wind_atlas)

        wind_30_min_avg = self.download_isimip(
            product="SecondaryInputData",
            variable="sfcwind",
            starttime=date(2008, 1, 1),
            endtime=date(2017, 12, 31),
            forcing="w5e5v2.0",
            buffer=1,
        ).sfcWind.mean(
            dim="time"
        )  # some buffer to avoid edge effects / errors in ISIMIP API
        regridder_30_min = xe.Regridder(wind_30_min_avg, target, "bilinear")
        wind_30_min_avg_regridded = regridder_30_min(wind_30_min_avg)

        # create diff layer:
        # assume wind follows weibull distribution => do log transform
        wind_30_min_avg_regridded_log = np.log(wind_30_min_avg_regridded)

        global_wind_atlas_regridded_log = np.log(global_wind_atlas_regridded)

        diff_layer = (
            global_wind_atlas_regridded_log - wind_30_min_avg_regridded_log
        )  # to be added to log-transformed daily

        wind_30_min = self.download_isimip(
            product="SecondaryInputData",
            variable="sfcwind",
            starttime=starttime,
            endtime=endtime,
            forcing="w5e5v2.0",
            buffer=1,
        ).sfcWind  # some buffer to avoid edge effects / errors in ISIMIP API

        wind_30min_regridded = regridder_30_min(wind_30_min)
        wind_30min_regridded_log = np.log(wind_30min_regridded)

        wind_30min_regridded_log_corr = wind_30min_regridded_log + diff_layer
        wind_30min_regridded_corr = np.exp(wind_30min_regridded_log_corr)

        wind_output_clipped = wind_30min_regridded_corr.raster.clip_bbox(
            self.grid.raster.bounds
        )
        wind_output_clipped = wind_output_clipped.rename({"lon": "x", "lat": "y"})
        wind_output_clipped.name = "sfcwind"

        wind_output_clipped = self.snap_to_grid(wind_output_clipped, self.grid)
        self.set_forcing(wind_output_clipped, f"climate/sfcwind")

    def setup_SPEI(self):
        self.logger.info("setting up SPEI...")
        pr_data = self.forcing[f"climate/pr"]
        tasmin_data = self.forcing[f"climate/tasmin"]
        tasmax_data = self.forcing[f"climate/tasmax"]

        # assert input data have the same coordinates
        assert np.array_equal(pr_data.x, tasmin_data.x)
        assert np.array_equal(pr_data.x, tasmax_data.x)
        assert np.array_equal(pr_data.y, tasmax_data.y)
        assert np.array_equal(pr_data.y, tasmax_data.y)

        # PET needs latitude, needs to be named latitude
        tasmin_data = tasmin_data.rename({"x": "longitude", "y": "latitude"})
        tasmax_data = tasmax_data.rename({"x": "longitude", "y": "latitude"})

        pet = xci.potential_evapotranspiration(
            tasmin=tasmin_data, tasmax=tasmax_data, method="BR65"
        ).compute()
        # Revert lon/lat to x/y
        pet = pet.rename({"longitude": "x", "latitude": "y"})

        # Compute the potential evapotranspiration
        water_budget = xci._agro.water_budget(pr=pr_data, evspsblpot=pet).compute()

        water_budget_positive = water_budget - 1.01 * water_budget.min()
        water_budget_positive.attrs = {"units": "kg m-2 s-1"}

        assert water_budget_positive.time.min().dt.date < date(2010, 1, 1) and water_budget_positive.time.max().dt.date > date(1980, 1, 1), "water budget data does not cover the reference period"
        wb_cal = water_budget_positive.sel(time=slice("1981-01-01", "2010-01-01"))
        assert wb_cal.time.size > 0

        # Compute the SPEI
        spei = xci._agro.standardized_precipitation_evapotranspiration_index(
            wb=water_budget_positive,
            wb_cal=wb_cal,
            freq="MS",
            window=12,
            dist="gamma",
            method="APP",
        ).compute()
        spei.attrs = {
            "units": "-",
            "long_name": "Standard Precipitation Evapotranspiration Index",
            "name": "spei",
        }
        spei.name = "spei"

        self.set_forcing(spei, name=f"climate/spei")

    def setup_GEV(self):
        self.logger.info("calculating GEV parameters...")
        spei_data = self.forcing[f"climate/spei"]

        # invert the values and take the max
        SPEI_changed = spei_data * -1

        # Group the data by year and find the maximum monthly sum for each year
        SPEI_yearly_max = SPEI_changed.groupby("time.year").max(dim="time")
        SPEI_yearly_max = SPEI_yearly_max.rename({"year": "time"})

        GEV = xci.stats.fit(SPEI_yearly_max.compute(), dist="genextreme").compute()
        GEV.name = "gev"

        self.set_grid(GEV.sel(dparams="c"), name=f"climate/gev_c")
        self.set_grid(GEV.sel(dparams="loc"), name=f"climate/gev_loc")
        self.set_grid(GEV.sel(dparams="scale"), name=f"climate/gev_scale")

    def setup_regions_and_land_use(
        self,
        region_database="gadm_level1",
        unique_region_id="UID",
        ISO3_column="ISO3",
        river_threshold=100,
    ):
        """
        Sets up the (administrative) regions and land use data for GEB. The regions can be used for multiple purposes,
        for example for creating the agents in the model, assigning unique crop prices and other economic variables
        per region and for aggregating the results.

        Parameters
        ----------
        region_database : str, optional
            The name of the region database to use. Default is 'gadm_level1'.
        unique_region_id : str, optional
            The name of the column in the region database that contains the unique region ID. Default is 'UID',
            which is the unique identifier for the GADM database.
        river_threshold : int, optional
            The threshold value to use when identifying rivers in the MERIT dataset. Default is 100.

        Notes
        -----
        This method sets up the regions and land use data for GEB. It first retrieves the region data from
        the specified region database and sets it as a geometry in the model. It then pads the subgrid to cover the entire
        region and retrieves the land use data from the ESA WorldCover dataset. The land use data is reprojected to the
        padded subgrid and the region ID is rasterized onto the subgrid. The cell area for each region is calculated and
        set as a grid in the model. The MERIT dataset is used to identify rivers, which are set as a grid in the model. The
        land use data is reclassified into five classes and set as a grid in the model. Finally, the cultivated land is
        identified and set as a grid in the model.

        The resulting grids are set as attributes of the model with names of the form 'areamaps/{grid_name}' or
        'landsurface/{grid_name}'.
        """
        self.logger.info(f"Preparing regions and land use data.")
        regions = self.data_catalog.get_geodataframe(
            region_database,
            geom=self.geoms["areamaps/region"],
            predicate="intersects",
        ).rename(columns={unique_region_id: "region_id", ISO3_column: "ISO3"})
        assert np.issubdtype(
            regions["region_id"].dtype, np.integer
        ), "Region ID must be integer"
        region_id_mapping = {
            i: region_id for region_id, i in enumerate(regions["region_id"])
        }
        regions["region_id"] = regions["region_id"].map(region_id_mapping)
        self.set_dict(region_id_mapping, name="areamaps/region_id_mapping")
        assert (
            "ISO3" in regions.columns
        ), f"Region database must contain ISO3 column ({self.data_catalog[region_database].path})"
        self.set_geoms(regions, name="areamaps/regions")

        region_bounds = self.geoms["areamaps/regions"].total_bounds

        resolution_x, resolution_y = self.subgrid[
            "areamaps/sub_grid_mask"
        ].rio.resolution()
        pad_minx = region_bounds[0] - abs(resolution_x) / 2.0
        pad_miny = region_bounds[1] - abs(resolution_y) / 2.0
        pad_maxx = region_bounds[2] + abs(resolution_x) / 2.0
        pad_maxy = region_bounds[3] + abs(resolution_y) / 2.0

        # TODO: Is there a better way to do this?
        padded_subgrid, region_subgrid_slice = pad_xy(
            self.subgrid["areamaps/sub_grid_mask"].rio,
            pad_minx,
            pad_miny,
            pad_maxx,
            pad_maxy,
            return_slice=True,
            constant_values=1,
        )
        padded_subgrid.raster.set_nodata(-1)
        self.set_region_subgrid(padded_subgrid, name="areamaps/region_mask")

        land_use = self.data_catalog.get_rasterdataset(
            "esa_worldcover_2020_v100",
            geom=self.geoms["areamaps/regions"],
            buffer=200,  # 2 km buffer
        )
        reprojected_land_use = land_use.raster.reproject_like(
            padded_subgrid, method="nearest"
        )

        region_raster = reprojected_land_use.raster.rasterize(
            self.geoms["areamaps/regions"],
            col_name="region_id",
            all_touched=True,
        )
        self.set_region_subgrid(region_raster, name="areamaps/region_subgrid")

        padded_cell_area = self.grid["areamaps/cell_area"].rio.pad_box(*region_bounds)
        # calculate the cell area for the grid for the entire region
        region_cell_area = calculate_cell_area(
            padded_cell_area.raster.transform, padded_cell_area.shape
        )

        # create subgrid for entire region
        region_cell_area_subgrid = hydromt.raster.full_from_transform(
            padded_cell_area.raster.transform * Affine.scale(1 / self.subgrid_factor),
            (
                padded_cell_area.raster.shape[0] * self.subgrid_factor,
                padded_cell_area.raster.shape[1] * self.subgrid_factor,
            ),
            nodata=np.nan,
            dtype=padded_cell_area.dtype,
            crs=padded_cell_area.raster.crs,
            name="areamaps/sub_grid_mask",
            lazy=True,
        )

        # calculate the cell area for the subgrid for the entire region
        region_cell_area_subgrid.data = (
            repeat_grid(region_cell_area, self.subgrid_factor)
            / self.subgrid_factor**2
        )

        # create new subgrid for the region without padding
        region_cell_area_subgrid_clipped_to_region = hydromt.raster.full(
            region_raster.raster.coords,
            nodata=np.nan,
            dtype=padded_cell_area.dtype,
            name="areamaps/sub_grid_mask",
            crs=region_raster.raster.crs,
            lazy=True,
        )

        # remove padding from region subgrid
        region_cell_area_subgrid_clipped_to_region.data = (
            region_cell_area_subgrid.raster.clip_bbox(
                (pad_minx, pad_miny, pad_maxx, pad_maxy)
            )
        )

        # set the cell area for the region subgrid
        self.set_region_subgrid(
            region_cell_area_subgrid_clipped_to_region,
            name="areamaps/region_cell_area_subgrid",
        )

        MERIT = self.data_catalog.get_rasterdataset(
            "merit_hydro",
            variables=["upg"],
            bbox=padded_subgrid.rio.bounds(),
            buffer=300,  # 3 km buffer
            provider=self.data_provider,
        )
        # There is a half degree offset in MERIT data
        MERIT = MERIT.assign_coords(
            x=MERIT.coords["x"] + MERIT.rio.resolution()[0] / 2,
            y=MERIT.coords["y"] - MERIT.rio.resolution()[1] / 2,
        )

        # Assume all cells with at least x upstream cells are rivers.
        rivers = MERIT > river_threshold
        rivers = rivers.astype(np.int32)
        rivers.raster.set_nodata(-1)
        rivers = rivers.raster.reproject_like(reprojected_land_use, method="nearest")
        self.set_region_subgrid(rivers, name="landcover/rivers")

        hydro_land_use = reprojected_land_use.raster.reclassify(
            pd.DataFrame.from_dict(
                {
                    reprojected_land_use.raster.nodata: 5,  # no data, set to permanent water bodies because ocean
                    10: 0,  # tree cover
                    20: 1,  # shrubland
                    30: 1,  # grassland
                    40: 1,  # cropland, setting to non-irrigated. Initiated as irrigated based on agents
                    50: 4,  # built-up
                    60: 1,  # bare / sparse vegetation
                    70: 1,  # snow and ice
                    80: 5,  # permanent water bodies
                    90: 1,  # herbaceous wetland
                    95: 5,  # mangroves
                    100: 1,  # moss and lichen
                },
                orient="index",
                columns=["GEB_land_use_class"],
            ),
        )["GEB_land_use_class"]
        hydro_land_use = xr.where(
            rivers != 1, hydro_land_use, 5, keep_attrs=True
        )  # set rivers to 5 (permanent water bodies)
        hydro_land_use.raster.set_nodata(-1)

        self.set_region_subgrid(
            hydro_land_use, name="landsurface/full_region_land_use_classes"
        )

        cultivated_land = xr.where(
            (hydro_land_use == 1) & (reprojected_land_use == 40), 1, 0, keep_attrs=True
        )
        cultivated_land = cultivated_land.rio.set_nodata(-1)
        cultivated_land.rio.set_crs(reprojected_land_use.rio.crs)
        cultivated_land.rio.set_nodata(-1)

        self.set_region_subgrid(
            cultivated_land, name="landsurface/full_region_cultivated_land"
        )

        hydro_land_use_region = hydro_land_use.isel(region_subgrid_slice)

        # TODO: Doesn't work when using the original array. Somehow the dtype is changed on adding it to the subgrid. This is a workaround.
        self.set_subgrid(
            hydro_land_use_region.values, name="landsurface/land_use_classes"
        )

        cultivated_land_region = cultivated_land.isel(region_subgrid_slice)

        # Same workaround as above
        self.set_subgrid(
            cultivated_land_region.values, name="landsurface/cultivated_land"
        )

    def setup_economic_data(
        self, project_future_until_year=False, reference_start_year=2000
    ):
        """
        Sets up the economic data for GEB.

        Notes
        -----
        This method sets up the lending rates and inflation rates data for GEB. It first retrieves the
        lending rates and inflation rates data from the World Bank dataset using the `get_geodataframe` method of the
        `data_catalog` object. It then creates dictionaries to store the data for each region, with the years as the time
        dimension and the lending rates or inflation rates as the data dimension.

        The lending rates and inflation rates data are converted from percentage to rate by dividing by 100 and adding 1.
        The data is then stored in the dictionaries with the region ID as the key.

        The resulting lending rates and inflation rates data are set as forcing data in the model with names of the form
        'economics/lending_rates' and 'economics/inflation_rates', respectively.
        """
        self.logger.info("Setting up economic data")
        assert (
            not project_future_until_year
            or project_future_until_year > reference_start_year
        ), f"project_future_until_year ({project_future_until_year}) must be larger than reference_start_year ({reference_start_year})"

        lending_rates = self.data_catalog.get_dataframe("wb_lending_rate")
        inflation_rates = self.data_catalog.get_dataframe("wb_inflation_rate")

        lending_rates_dict, inflation_rates_dict = {"data": {}}, {"data": {}}
        years_lending_rates = [
            c
            for c in lending_rates.columns
            if c.isnumeric() and len(c) == 4 and int(c) >= 1900 and int(c) <= 3000
        ]
        lending_rates_dict["time"] = years_lending_rates

        years_inflation_rates = [
            c
            for c in inflation_rates.columns
            if c.isnumeric() and len(c) == 4 and int(c) >= 1900 and int(c) <= 3000
        ]
        inflation_rates_dict["time"] = years_inflation_rates

        for _, region in self.geoms["areamaps/regions"].iterrows():
            region_id = region["region_id"]
            ISO3 = region["ISO3"]

            lending_rates_country = (
                lending_rates.loc[
                    lending_rates["Country Code"] == ISO3, years_lending_rates
                ]
                / 100
                + 1
            )  # percentage to rate
            assert (
                len(lending_rates_country) == 1
            ), f"Expected one row for {ISO3}, got {len(lending_rates_country)}"
            lending_rates_dict["data"][region_id] = lending_rates_country.iloc[
                0
            ].tolist()

            inflation_rates_country = (
                inflation_rates.loc[
                    inflation_rates["Country Code"] == ISO3, years_inflation_rates
                ]
                / 100
                + 1
            )  # percentage to rate
            assert (
                len(inflation_rates_country) == 1
            ), f"Expected one row for {ISO3}, got {len(inflation_rates_country)}"
            inflation_rates_dict["data"][region_id] = inflation_rates_country.iloc[
                0
            ].tolist()

        if project_future_until_year:
            # convert to pandas dataframe
            inflation_rates = pd.DataFrame(
                inflation_rates_dict["data"], index=inflation_rates_dict["time"]
            ).dropna()
            lending_rates = pd.DataFrame(
                lending_rates_dict["data"], index=lending_rates_dict["time"]
            ).dropna()

            inflation_rates.index = inflation_rates.index.astype(int)
            # extend inflation rates to future
            mean_inflation_rate_since_reference_year = inflation_rates.loc[
                reference_start_year:
            ].mean(axis=0)
            inflation_rates = inflation_rates.reindex(
                range(inflation_rates.index.min(), project_future_until_year + 1)
            ).fillna(mean_inflation_rate_since_reference_year)

            inflation_rates_dict["time"] = inflation_rates.index.astype(str).tolist()
            inflation_rates_dict["data"] = inflation_rates.to_dict(orient="list")

            lending_rates.index = lending_rates.index.astype(int)
            # extend lending rates to future
            mean_lending_rate_since_reference_year = lending_rates.loc[
                reference_start_year:
            ].mean(axis=0)
            lending_rates = lending_rates.reindex(
                range(lending_rates.index.min(), project_future_until_year + 1)
            ).fillna(mean_lending_rate_since_reference_year)

            # convert back to dictionary
            lending_rates_dict["time"] = lending_rates.index.astype(str).tolist()
            lending_rates_dict["data"] = lending_rates.to_dict(orient="list")

        self.set_dict(inflation_rates_dict, name="economics/inflation_rates")
        self.set_dict(lending_rates_dict, name="economics/lending_rates")

    def setup_well_prices_by_reference_year(
        self,
        irrigation_maintenance: float,
        pump_cost: float,
        borewell_cost_1: float,
        borewell_cost_2: float,
        electricity_cost: float,
        reference_year: int,
        start_year: int,
        end_year: int,
    ):
        """
        Sets up the well prices and upkeep prices for the hydrological model based on a reference year.

        Parameters
        ----------
        well_price : float
            The price of a well in the reference year.
        upkeep_price_per_m2 : float
            The upkeep price per square meter of a well in the reference year.
        reference_year : int
            The reference year for the well prices and upkeep prices.
        start_year : int
            The start year for the well prices and upkeep prices.
        end_year : int
            The end year for the well prices and upkeep prices.

        Notes
        -----
        This method sets up the well prices and upkeep prices for the hydrological model based on a reference year. It first
        retrieves the inflation rates data from the `economics/inflation_rates` dictionary. It then creates dictionaries to
        store the well prices and upkeep prices for each region, with the years as the time dimension and the prices as the
        data dimension.

        The well prices and upkeep prices are calculated by applying the inflation rates to the reference year prices. The
        resulting prices are stored in the dictionaries with the region ID as the key.

        The resulting well prices and upkeep prices data are set as dictionary with names of the form
        'economics/well_prices' and 'economics/upkeep_prices_well_per_m2', respectively.
        """
        self.logger.info("Setting up well prices by reference year")

        # Retrieve the inflation rates data
        inflation_rates = self.dict["economics/inflation_rates"]
        regions = list(inflation_rates["data"].keys())

        # Create a dictionary to store the various types of prices with their initial reference year values
        price_types = {
            "irrigation_maintenance": irrigation_maintenance,
            "pump_cost": pump_cost,
            "borewell_cost_1": borewell_cost_1,
            "borewell_cost_2": borewell_cost_2,
            "electricity_cost": electricity_cost,
        }

        # Iterate over each price type and calculate the prices across years for each region
        for price_type, initial_price in price_types.items():
            prices_dict = {"time": list(range(start_year, end_year + 1)), "data": {}}

            for region in regions:
                prices = pd.Series(index=range(start_year, end_year + 1))
                prices.loc[reference_year] = initial_price

                # Forward calculation from the reference year
                for year in range(reference_year + 1, end_year + 1):
                    prices.loc[year] = (
                        prices[year - 1]
                        * inflation_rates["data"][region][
                            inflation_rates["time"].index(str(year))
                        ]
                    )
                # Backward calculation from the reference year
                for year in range(reference_year - 1, start_year - 1, -1):
                    prices.loc[year] = (
                        prices[year + 1]
                        / inflation_rates["data"][region][
                            inflation_rates["time"].index(str(year + 1))
                        ]
                    )

                prices_dict["data"][region] = prices.tolist()

            # Set the calculated prices in the appropriate dictionary
            self.set_dict(prices_dict, name=f"economics/{price_type}")

    def setup_drip_irrigation_prices_by_reference_year(
        self,
        drip_irrigation_price: float,
        upkeep_price_per_m2: float,
        reference_year: int,
        start_year: int,
        end_year: int,
    ):
        """
        Sets up the drip_irrigation prices and upkeep prices for the hydrological model based on a reference year.

        Parameters
        ----------
        drip_irrigation_price : float
            The price of a drip_irrigation in the reference year.
        upkeep_price_per_m2 : float
            The upkeep price per square meter of a drip_irrigation in the reference year.
        reference_year : int
            The reference year for the drip_irrigation prices and upkeep prices.
        start_year : int
            The start year for the drip_irrigation prices and upkeep prices.
        end_year : int
            The end year for the drip_irrigation prices and upkeep prices.

        Notes
        -----
        This method sets up the drip_irrigation prices and upkeep prices for the hydrological model based on a reference year. It first
        retrieves the inflation rates data from the `economics/inflation_rates` dictionary. It then creates dictionaries to
        store the drip_irrigation prices and upkeep prices for each region, with the years as the time dimension and the prices as the
        data dimension.

        The drip_irrigation prices and upkeep prices are calculated by applying the inflation rates to the reference year prices. The
        resulting prices are stored in the dictionaries with the region ID as the key.

        The resulting drip_irrigation prices and upkeep prices data are set as dictionary with names of the form
        'economics/drip_irrigation_prices' and 'economics/upkeep_prices_drip_irrigation_per_m2', respectively.
        """
        self.logger.info("Setting up drip_irrigation prices by reference year")
        # create dictory with prices for drip_irrigation_prices per year by applying inflation rates
        inflation_rates = self.dict["economics/inflation_rates"]
        regions = list(inflation_rates["data"].keys())

        drip_irrigation_prices_dict = {
            "time": list(range(start_year, end_year + 1)),
            "data": {},
        }
        for region in regions:
            drip_irrigation_prices = pd.Series(index=range(start_year, end_year + 1))
            drip_irrigation_prices.loc[reference_year] = drip_irrigation_price

            for year in range(reference_year + 1, end_year + 1):
                drip_irrigation_prices.loc[year] = (
                    drip_irrigation_prices[year - 1]
                    * inflation_rates["data"][region][
                        inflation_rates["time"].index(str(year))
                    ]
                )
            for year in range(reference_year - 1, start_year - 1, -1):
                drip_irrigation_prices.loc[year] = (
                    drip_irrigation_prices[year + 1]
                    / inflation_rates["data"][region][
                        inflation_rates["time"].index(str(year + 1))
                    ]
                )

            drip_irrigation_prices_dict["data"][
                region
            ] = drip_irrigation_prices.tolist()

        self.set_dict(
            drip_irrigation_prices_dict, name="economics/drip_irrigation_prices"
        )

        upkeep_prices_dict = {"time": list(range(start_year, end_year + 1)), "data": {}}
        for region in regions:
            upkeep_prices = pd.Series(index=range(start_year, end_year + 1))
            upkeep_prices.loc[reference_year] = upkeep_price_per_m2

            for year in range(reference_year + 1, end_year + 1):
                upkeep_prices.loc[year] = (
                    upkeep_prices[year - 1]
                    * inflation_rates["data"][region][
                        inflation_rates["time"].index(str(year))
                    ]
                )
            for year in range(reference_year - 1, start_year - 1, -1):
                upkeep_prices.loc[year] = (
                    upkeep_prices[year + 1]
                    / inflation_rates["data"][region][
                        inflation_rates["time"].index(str(year + 1))
                    ]
                )

            upkeep_prices_dict["data"][region] = upkeep_prices.tolist()

        self.set_dict(
            upkeep_prices_dict, name="economics/upkeep_prices_drip_irrigation_per_m2"
        )

    def setup_farmers(self, farmers, irrigation_sources=None, n_seasons=1):
        """
        Sets up the farmers data for GEB.

        Parameters
        ----------
        farmers : pandas.DataFrame
            A DataFrame containing the farmer data.
        irrigation_sources : dict, optional
            A dictionary mapping irrigation source names to IDs.
        n_seasons : int, optional
            The number of seasons to simulate.

        Notes
        -----
        This method sets up the farmers data for GEB. It first retrieves the region data from the
        `areamaps/regions` and `areamaps/region_subgrid` grids. It then creates a `farms` grid with the same shape as the
        `region_subgrid` grid, with a value of -1 for each cell.

        For each region, the method clips the `cultivated_land` grid to the region and creates farms for the region using
        the `create_farms` function, using these farmlands as well as the dataframe of farmer agents. The resulting farms
        whose IDs correspondd to the IDs in the farmer dataframe are added to the `farms` grid for the region.

        The method then removes any farms that are outside the study area by using the `region_mask` grid. It then remaps
        the farmer IDs to a contiguous range of integers starting from 0.

        The resulting farms data is set as agents data in the model with names of the form 'agents/farmers/farms'. The
        crop names are mapped to IDs using the `crop_name_to_id` dictionary that was previously created. The resulting
        crop IDs are stored in the `season_#_crop` columns of the `farmers` DataFrame.

        If `irrigation_sources` is provided, the method sets the `irrigation_source` column of the `farmers` DataFrame to
        the corresponding IDs.

        Finally, the method sets the binary data for each column of the `farmers` DataFrame as agents data in the model
        with names of the form 'agents/farmers/{column}'.
        """
        regions = self.geoms["areamaps/regions"]
        regions_raster = self.region_subgrid["areamaps/region_subgrid"].compute()
        full_region_cultivated_land = self.region_subgrid[
            "landsurface/full_region_cultivated_land"
        ].compute()

        farms = hydromt.raster.full_like(regions_raster, nodata=-1, lazy=True)
        farms[:] = -1
        assert farms.min() >= -1  # -1 is nodata value, all farms should be positive

        for region_id in regions["region_id"]:
            self.logger.info(f"Creating farms for region {region_id}")
            region = regions_raster == region_id
            region_clip, bounds = clip_with_grid(region, region)

            cultivated_land_region = full_region_cultivated_land.isel(bounds)
            cultivated_land_region = xr.where(
                region_clip, cultivated_land_region, 0, keep_attrs=True
            )
            # TODO: Why does nodata value disappear?
            # self.dict['areamaps/region_id_mapping'][farmers['region_id']]
            farmer_region_ids = farmers["region_id"]
            farmers_region = farmers[farmer_region_ids == region_id]
            farms_region = create_farms(
                farmers_region, cultivated_land_region, farm_size_key="area_n_cells"
            )
            assert (
                farms_region.min() >= -1
            )  # -1 is nodata value, all farms should be positive
            farms[bounds] = xr.where(
                region_clip, farms_region, farms.isel(bounds), keep_attrs=True
            )
            farms = farms.compute()  # perhaps this helps with memory issues?

        farmers = farmers.drop("area_n_cells", axis=1)

        region_mask = self.region_subgrid["areamaps/region_mask"].astype(bool)

        # TODO: Again why is dtype changed? And export doesn't work?
        cut_farms = np.unique(
            xr.where(region_mask, farms.copy().values, -1, keep_attrs=True)
        )
        cut_farms = cut_farms[cut_farms != -1]

        assert farms.min() >= -1  # -1 is nodata value, all farms should be positive
        subgrid_farms = clip_with_grid(farms, ~region_mask)[0]

        subgrid_farms_in_study_area = xr.where(
            np.isin(subgrid_farms, cut_farms), -1, subgrid_farms, keep_attrs=True
        )
        farmers = farmers[~farmers.index.isin(cut_farms)]

        remap_farmer_ids = np.full(
            farmers.index.max() + 2, -1, dtype=np.int32
        )  # +1 because 0 is also a farm, +1 because no farm is -1, set to -1 in next step
        remap_farmer_ids[farmers.index] = np.arange(len(farmers))
        subgrid_farms_in_study_area = remap_farmer_ids[
            subgrid_farms_in_study_area.values
        ]

        farmers = farmers.reset_index(drop=True)

        assert np.setdiff1d(np.unique(subgrid_farms_in_study_area), -1).size == len(
            farmers
        )
        assert farmers.iloc[-1].name == subgrid_farms_in_study_area.max()

        self.set_subgrid(subgrid_farms_in_study_area, name="agents/farmers/farms")
        self.subgrid["agents/farmers/farms"].rio.set_nodata(-1)

        crop_name_to_id = {
            crop_name: int(ID) for ID, crop_name in self.dict["crops/crop_ids"].items()
        }
        crop_name_to_id[np.nan] = -1
        for season in range(1, n_seasons + 1):
            farmers[f"season_#{season}_crop"] = farmers[f"season_#{season}_crop"].map(
                crop_name_to_id
            )

        if irrigation_sources:
            self.set_dict(irrigation_sources, name="agents/farmers/irrigation_sources")
            farmers["irrigation_source"] = farmers["irrigation_source"].map(
                irrigation_sources
            )

        for column in farmers.columns:
            self.set_binary(farmers[column], name=f"agents/farmers/{column}")

    def setup_farmers_from_csv(self, path=None, irrigation_sources=None, n_seasons=1):
        """
        Sets up the farmers data for GEB from a CSV file.

        Parameters
        ----------
        path : str
            The path to the CSV file containing the farmer data.
        irrigation_sources : dict, optional
            A dictionary mapping irrigation source names to IDs.
        n_seasons : int, optional
            The number of seasons to simulate.

        Notes
        -----
        This method sets up the farmers data for GEB from a CSV file. It first reads the farmer data from
        the CSV file using the `pandas.read_csv` method. The resulting DataFrame is passed to the `setup_farmers` method
        along with the optional `irrigation_sources` and `n_seasons` parameters.

        See the `setup_farmers` method for more information on how the farmer data is set up in the model.
        """
        if path is None:
            path = (
                Path(self.root).parent
                / "preprocessing"
                / "agents"
                / "farmers"
                / "farmers.csv"
            )
        farmers = pd.read_csv(path, index_col=0)
        self.setup_farmers(farmers, irrigation_sources, n_seasons)

    def setup_farmers_simple(
        self,
        irrigation_sources,
        irrigation_choice,
        crop_choices,
        region_id_column="UID",
        country_iso3_column="ISO3",
        risk_aversion_mean=1.5,
        risk_aversion_standard_deviation=0.5,
        farm_size_donor_countries=None,
        interest_rate=0.05,
        discount_rate=0.1
    ):
        """
        Sets up the farmers for GEB.

        Parameters
        ----------
        irrigation_sources : dict
            A dictionary of irrigation sources and their corresponding water availability in m^3/day.
        region_id_column : str, optional
            The name of the column in the region database that contains the region IDs. Default is 'UID'.
        country_iso3_column : str, optional
            The name of the column in the region database that contains the country ISO3 codes. Default is 'ISO3'.
        risk_aversion_mean : float, optional
            The mean of the normal distribution from which the risk aversion values are sampled. Default is 1.5.
        risk_aversion_standard_deviation : float, optional
            The standard deviation of the normal distribution from which the risk aversion values are sampled. Default is 0.5.

        Notes
        -----
        This method sets up the farmers for GEB. This is a simplified method that generates an example set of agent data.
        It first calculates the number of farmers and their farm sizes for each region based on the agricultural data for
        that region based on theamount of farm land and data from a global database on farm sizes per country. It then
        randomly assigns crops, irrigation sources, household sizes, and daily incomes and consumption levels to each farmer.

        A paper that reports risk aversion values for 75 countries is this one: https://papers.ssrn.com/sol3/papers.cfm?abstract_id=2646134
        """
        SIZE_CLASSES_BOUNDARIES = {
            "< 1 Ha": (0, 10000),
            "1 - 2 Ha": (10000, 20000),
            "2 - 5 Ha": (20000, 50000),
            "5 - 10 Ha": (50000, 100000),
            "10 - 20 Ha": (100000, 200000),
            "20 - 50 Ha": (200000, 500000),
            "50 - 100 Ha": (500000, 1000000),
            "100 - 200 Ha": (1000000, 2000000),
            "200 - 500 Ha": (2000000, 5000000),
            "500 - 1000 Ha": (5000000, 10000000),
            "> 1000 Ha": (10000000, np.inf),
        }

        cultivated_land = self.region_subgrid[
            "landsurface/full_region_cultivated_land"
        ].compute()
        regions_grid = self.region_subgrid["areamaps/region_subgrid"].compute()
        cell_area = self.region_subgrid["areamaps/region_cell_area_subgrid"].compute()

        regions_shapes = self.geoms["areamaps/regions"]
        assert (
            country_iso3_column in regions_shapes.columns
        ), f"Region database must contain {country_iso3_column} column ({self.data_catalog['gadm_level1'].path})"

        farm_sizes_per_country = (
            self.data_catalog.get_dataframe("lowder_farm_sizes")
            .dropna(subset=["Total"], axis=0)
            .drop(["empty", "income class"], axis=1)
        )
        farm_sizes_per_country["Country"] = farm_sizes_per_country["Country"].ffill()
        # Remove preceding and trailing white space from country names
        farm_sizes_per_country["Country"] = farm_sizes_per_country[
            "Country"
        ].str.strip()
        farm_sizes_per_country["Census Year"] = farm_sizes_per_country[
            "Country"
        ].ffill()

        # convert country names to ISO3 codes
        iso3_codes = {
            "Albania": "ALB",
            "Algeria": "DZA",
            "American Samoa": "ASM",
            "Argentina": "ARG",
            "Austria": "AUT",
            "Bahamas": "BHS",
            "Barbados": "BRB",
            "Belgium": "BEL",
            "Brazil": "BRA",
            "Bulgaria": "BGR",
            "Burkina Faso": "BFA",
            "Chile": "CHL",
            "Colombia": "COL",
            "Côte d'Ivoire": "CIV",
            "Croatia": "HRV",
            "Cyprus": "CYP",
            "Czech Republic": "CZE",
            "Democratic Republic of the Congo": "COD",
            "Denmark": "DNK",
            "Dominica": "DMA",
            "Ecuador": "ECU",
            "Egypt": "EGY",
            "Estonia": "EST",
            "Ethiopia": "ETH",
            "Fiji": "FJI",
            "Finland": "FIN",
            "France": "FRA",
            "French Polynesia": "PYF",
            "Georgia": "GEO",
            "Germany": "DEU",
            "Greece": "GRC",
            "Grenada": "GRD",
            "Guam": "GUM",
            "Guatemala": "GTM",
            "Guinea": "GIN",
            "Honduras": "HND",
            "India": "IND",
            "Indonesia": "IDN",
            "Iran (Islamic Republic of)": "IRN",
            "Ireland": "IRL",
            "Italy": "ITA",
            "Japan": "JPN",
            "Jamaica": "JAM",
            "Jordan": "JOR",
            "Korea, Rep. of": "KOR",
            "Kyrgyzstan": "KGZ",
            "Lao People's Democratic Republic": "LAO",
            "Latvia": "LVA",
            "Lebanon": "LBN",
            "Lithuania": "LTU",
            "Luxembourg": "LUX",
            "Malta": "MLT",
            "Morocco": "MAR",
            "Myanmar": "MMR",
            "Namibia": "NAM",
            "Nepal": "NPL",
            "Netherlands": "NLD",
            "Nicaragua": "NIC",
            "Northern Mariana Islands": "MNP",
            "Norway": "NOR",
            "Pakistan": "PAK",
            "Panama": "PAN",
            "Paraguay": "PRY",
            "Peru": "PER",
            "Philippines": "PHL",
            "Poland": "POL",
            "Portugal": "PRT",
            "Puerto Rico": "PRI",
            "Qatar": "QAT",
            "Romania": "ROU",
            "Saint Lucia": "LCA",
            "Saint Vincent and the Grenadines": "VCT",
            "Samoa": "WSM",
            "Senegal": "SEN",
            "Serbia": "SRB",
            "Sweden": "SWE",
            "Switzerland": "CHE",
            "Thailand": "THA",
            "Trinidad and Tobago": "TTO",
            "Turkey": "TUR",
            "Uganda": "UGA",
            "United Kingdom": "GBR",
            "United States of America": "USA",
            "Uruguay": "URY",
            "Venezuela (Bolivarian Republic of)": "VEN",
            "Virgin Islands, United States": "VIR",
            "Yemen": "YEM",
            "Cook Islands": "COK",
            "French Guiana": "GUF",
            "Guadeloupe": "GLP",
            "Martinique": "MTQ",
            "Réunion": "REU",
            "Canada": "CAN",
            "China": "CHN",
            "Guinea Bissau": "GNB",
            "Hungary": "HUN",
            "Lesotho": "LSO",
            "Libya": "LBY",
            "Malawi": "MWI",
            "Mozambique": "MOZ",
            "New Zealand": "NZL",
            "Slovakia": "SVK",
            "Slovenia": "SVN",
            "Spain": "ESP",
            "St. Kitts & Nevis": "KNA",
            "Viet Nam": "VNM",
            "Australia": "AUS",
            "Djibouti": "DJI",
            "Mali": "MLI",
            "Togo": "TGO",
            "Zambia": "ZMB",
        }
        farm_sizes_per_country["ISO3"] = farm_sizes_per_country["Country"].map(
            iso3_codes
        )
        assert (
            not farm_sizes_per_country["ISO3"].isna().any()
        ), f"Found {farm_sizes_per_country['ISO3'].isna().sum()} countries without ISO3 code"

        all_agents = []
        self.logger.debug(f"Starting processing of {len(regions_shapes)} regions")
        for _, region in regions_shapes.iterrows():
            UID = region[region_id_column]
            country_ISO3 = region[country_iso3_column]
            if farm_size_donor_countries:
                country_ISO3 = farm_size_donor_countries.get(country_ISO3, country_ISO3)

            self.logger.debug(f"Processing region {UID} in {country_ISO3}")

            cultivated_land_region_total_cells = (
                ((regions_grid == UID) & (cultivated_land == True)).sum().compute()
            )
            total_cultivated_land_area_lu = (
                (((regions_grid == UID) & (cultivated_land == True)) * cell_area)
                .sum()
                .compute()
            )
            if (
                total_cultivated_land_area_lu == 0
            ):  # when no agricultural area, just continue as there will be no farmers. Also avoiding some division by 0 errors.
                continue

            average_cell_area_region = (
                cell_area.where(((regions_grid == UID) & (cultivated_land == True)))
                .mean()
                .compute()
            )

            country_farm_sizes = farm_sizes_per_country.loc[
                (farm_sizes_per_country["ISO3"] == country_ISO3)
            ].drop(["Country", "Census Year", "Total"], axis=1)
            assert (
                len(country_farm_sizes) == 2
            ), f"Found {len(country_farm_sizes) / 2} country_farm_sizes for {country_ISO3}"

            n_holdings = (
                country_farm_sizes.loc[
                    country_farm_sizes["Holdings/ agricultural area"] == "Holdings"
                ]
                .iloc[0]
                .drop(["Holdings/ agricultural area", "ISO3"])
                .replace("..", "0")
                .astype(np.int64)
            )
            agricultural_area_db_ha = (
                country_farm_sizes.loc[
                    country_farm_sizes["Holdings/ agricultural area"]
                    == "Agricultural area (Ha) "
                ]
                .iloc[0]
                .drop(["Holdings/ agricultural area", "ISO3"])
                .replace("..", "0")
                .astype(np.int64)
            )
            agricultural_area_db = agricultural_area_db_ha * 10000
            avg_size_class = agricultural_area_db / n_holdings

            total_cultivated_land_area_db = agricultural_area_db.sum()

            n_cells_per_size_class = pd.Series(0, index=n_holdings.index)

            for size_class in agricultural_area_db.index:
                if n_holdings[size_class] > 0:  # if no holdings, no need to calculate
                    n_holdings[size_class] = n_holdings[size_class] * (
                        total_cultivated_land_area_lu / total_cultivated_land_area_db
                    )
                    n_cells_per_size_class.loc[size_class] = (
                        n_holdings[size_class]
                        * avg_size_class[size_class]
                        / average_cell_area_region
                    )
                    assert not np.isnan(n_cells_per_size_class.loc[size_class])

            assert math.isclose(
                cultivated_land_region_total_cells, n_cells_per_size_class.sum()
            )

            whole_cells_per_size_class = (n_cells_per_size_class // 1).astype(int)
            leftover_cells_per_size_class = n_cells_per_size_class % 1
            whole_cells = whole_cells_per_size_class.sum()
            n_missing_cells = cultivated_land_region_total_cells - whole_cells
            assert n_missing_cells <= len(agricultural_area_db)

            index = list(
                zip(
                    leftover_cells_per_size_class.index,
                    leftover_cells_per_size_class % 1,
                )
            )
            n_cells_to_add = sorted(index, key=lambda x: x[1], reverse=True)[
                : n_missing_cells.compute().item()
            ]
            whole_cells_per_size_class.loc[[p[0] for p in n_cells_to_add]] += 1

            region_agents = []
            for size_class in whole_cells_per_size_class.index:
                # if no cells for this size class, just continue
                if whole_cells_per_size_class.loc[size_class] == 0:
                    continue

                number_of_agents_size_class = round(
                    n_holdings[size_class].compute().item()
                )
                # if there is agricultural land, but there are no agents rounded down, we assume there is one agent
                if (
                    number_of_agents_size_class == 0
                    and whole_cells_per_size_class[size_class] > 0
                ):
                    number_of_agents_size_class = 1

                min_size_m2, max_size_m2 = SIZE_CLASSES_BOUNDARIES[size_class]
                if max_size_m2 == np.inf:
                    max_size_m2 = avg_size_class[size_class] * 2

                min_size_cells = int(min_size_m2 / average_cell_area_region)
                min_size_cells = max(
                    min_size_cells, 1
                )  # farm can never be smaller than one cell
                max_size_cells = (
                    int(max_size_m2 / average_cell_area_region) - 1
                )  # otherwise they overlap with next size class
                mean_cells_per_agent = int(
                    avg_size_class[size_class] / average_cell_area_region
                )

                if (
                    mean_cells_per_agent < min_size_cells
                    or mean_cells_per_agent > max_size_cells
                ):  # there must be an error in the data, thus assume centred
                    mean_cells_per_agent = (min_size_cells + max_size_cells) // 2

                population = pd.DataFrame(index=range(number_of_agents_size_class))

                offset = (
                    whole_cells_per_size_class[size_class]
                    - number_of_agents_size_class * mean_cells_per_agent
                )

                if (
                    number_of_agents_size_class * mean_cells_per_agent + offset
                    < min_size_cells * number_of_agents_size_class
                ):
                    min_size_cells = (
                        number_of_agents_size_class * mean_cells_per_agent + offset
                    ) // number_of_agents_size_class
                if (
                    number_of_agents_size_class * mean_cells_per_agent + offset
                    > max_size_cells * number_of_agents_size_class
                ):
                    max_size_cells = (
                        number_of_agents_size_class * mean_cells_per_agent + offset
                    ) // number_of_agents_size_class + 1

                n_farms_size_class, farm_sizes_size_class = get_farm_distribution(
                    number_of_agents_size_class,
                    min_size_cells,
                    max_size_cells,
                    mean_cells_per_agent,
                    offset,
                    self.logger,
                )
                assert n_farms_size_class.sum() == number_of_agents_size_class
                assert (farm_sizes_size_class > 0).all()
                assert (
                    n_farms_size_class * farm_sizes_size_class
                ).sum() == whole_cells_per_size_class[size_class]
                farm_sizes = farm_sizes_size_class.repeat(n_farms_size_class)
                np.random.shuffle(farm_sizes)
                population["area_n_cells"] = farm_sizes
                region_agents.append(population)

                assert (
                    population["area_n_cells"].sum()
                    == whole_cells_per_size_class[size_class]
                )

            region_agents = pd.concat(region_agents, ignore_index=True)
            region_agents["region_id"] = UID
            all_agents.append(region_agents)

        farmers = pd.concat(all_agents, ignore_index=True)
        # randomly sample from crops
        for season in (1, 2, 3):
            if crop_choices[f"season_#{season}"] == "random":
                farmers[f"season_#{season}_crop"] = random.choices(
                    list(self.dict["crops/crop_ids"].values()), k=len(farmers)
                )
            else:
                farmers[f"season_#{season}_crop"] = np.full(
                    len(farmers), crop_choices[f"season_#{season}"], dtype=np.int32
                )

        if irrigation_choice == "random":
            # randomly sample from irrigation sources
            farmers["irrigation_source"] = random.choices(
                list(irrigation_sources.keys()), k=len(farmers)
            )
        else:
            farmers["irrigation_source"] = irrigation_choice

        farmers["household_size"] = random.choices(
            [1, 2, 3, 4, 5, 6, 7], k=len(farmers)
        )

        farmers["daily_non_farm_income_family"] = random.choices(
            [50, 100, 200, 500], k=len(farmers)
        )
        farmers["daily_consumption_per_capita"] = random.choices(
            [50, 100, 200, 500], k=len(farmers)
        )
        farmers["risk_aversion"] = np.random.normal(
            loc=risk_aversion_mean,
            scale=risk_aversion_standard_deviation,
            size=len(farmers),
        )

        farmers['interest_rate'] = interest_rate
        farmers['discount_rate'] = discount_rate

        self.setup_farmers(farmers, irrigation_sources=irrigation_sources, n_seasons=3)

    def setup_population(self):
        populaton_map = self.data_catalog.get_rasterdataset(
            "ghs_pop_2020_54009_v2023a", bbox=self.bounds
        )
        populaton_map_values = np.round(populaton_map.values).astype(np.int32)
        populaton_map_values[populaton_map_values < 0] = 0  # -200 is nodata value

        locations, sizes = generate_locations(
            population=populaton_map_values,
            geotransform=populaton_map.raster.transform.to_gdal(),
            mean_household_size=5,
        )

        transformer = pyproj.Transformer.from_crs(
            populaton_map.raster.crs, self.epsg, always_xy=True
        )
        locations[:, 0], locations[:, 1] = transformer.transform(
            locations[:, 0], locations[:, 1]
        )

        # sample_locatons = locations[::10]
        # import matplotlib.pyplot as plt
        # from scipy.stats import gaussian_kde

        # xy = np.vstack([sample_locatons[:, 0], sample_locatons[:, 1]])
        # z = gaussian_kde(xy)(xy)
        # plt.scatter(sample_locatons[:, 0], sample_locatons[:, 1], c=z, s=100)
        # plt.savefig('population.png')

        self.set_binary(sizes, name="agents/households/sizes")
        self.set_binary(locations, name="agents/households/locations")

        return None

    def interpolate(self, ds, interpolation_method, ydim="y", xdim="x"):
        out_ds = ds.interp(
            method=interpolation_method,
            **{
                ydim: self.grid.y.rename({"y": ydim}),
                xdim: self.grid.x.rename({"x": xdim}),
            },
        )
        assert len(ds.dims) == len(out_ds.dims)
        return out_ds

    def download_isimip(
        self,
        product,
        variable,
        forcing,
        starttime=None,
        endtime=None,
        simulation_round="ISIMIP3a",
        climate_scenario="obsclim",
        resolution=None,
        buffer=0,
    ):
        """
        Downloads ISIMIP climate data for GEB.

        Parameters
        ----------
        product : str
            The name of the ISIMIP product to download.
        variable : str
            The name of the climate variable to download.
        forcing : str
            The name of the climate forcing to download.
        starttime : date, optional
            The start date of the data. Default is None.
        endtime : date, optional
            The end date of the data. Default is None.
        resolution : str, optional
            The resolution of the data to download. Default is None.
        buffer : int, optional
            The buffer size in degrees to add to the bounding box of the data to download. Default is 0.

        Returns
        -------
        xr.Dataset
            The downloaded climate data as an xarray dataset.

        Notes
        -----
        This method downloads ISIMIP climate data for GEB. It first retrieves the dataset
        metadata from the ISIMIP repository using the specified `product`, `variable`, `forcing`, and `resolution`
        parameters. It then downloads the data files that match the specified `starttime` and `endtime` parameters, and
        extracts them to the specified `download_path` directory.

        The resulting climate data is returned as an xarray dataset. The dataset is assigned the coordinate reference system
        EPSG:4326, and the spatial dimensions are set to 'lon' and 'lat'.
        """
        # if starttime is specified, endtime must be specified as well
        assert (starttime is None) == (endtime is None)

        client = ISIMIPClient()
        download_path = (
            Path(self.root).parent / "preprocessing" / "climate" / forcing / variable
        )
        download_path.mkdir(parents=True, exist_ok=True)

        # Code to get data from disk rather than server.
        parse_files = []
        for file in os.listdir(download_path):
            if file.endswith('.nc'):
                fp = download_path / file
                parse_files.append(fp)

        # get the dataset metadata from the ISIMIP repository
        response = client.datasets(
            simulation_round=simulation_round,
            product=product,
            climate_forcing=forcing,
            climate_scenario=climate_scenario,
            climate_variable=variable,
            resolution=resolution,
        )
        assert len(response["results"]) == 1
        dataset = response["results"][0]
        files = dataset["files"]

        xmin, ymin, xmax, ymax = self.bounds
        xmin -= buffer
        ymin -= buffer
        xmax += buffer
        ymax += buffer

        if variable == "orog":
            assert len(files) == 1
            filename = files[0][
                "name"
            ]  # global should be included due to error in ISIMIP API .replace('_global', '')
            parse_files = [filename]
            if not (download_path / filename).exists():
                download_files = [files[0]["path"]]
            else:
                download_files = []

        else:
            assert starttime is not None and endtime is not None
            download_files = []
            parse_files = []
            for file in files:
                name = file["name"]
                assert name.endswith(".nc")
                splitted_filename = name.split("_")
                date = splitted_filename[-1].split(".")[0]
                if "-" in date:
                    start_date, end_date = date.split("-")
                    start_date = datetime.strptime(start_date, "%Y%m%d").date()
                    end_date = datetime.strptime(end_date, "%Y%m%d").date()
                elif len(date) == 6:
                    start_date = datetime.strptime(date, "%Y%m").date()
                    end_date = (
                        start_date + relativedelta(months=1) - relativedelta(days=1)
                    )
                elif len(date) == 4:  # is year
                    assert splitted_filename[-2].isdigit()
                    start_date = datetime.strptime(splitted_filename[-2], "%Y").date()
                    end_date = datetime.strptime(date, "%Y").date()
                else:
                    raise ValueError(f"could not parse date {date} from file {name}")

                if not (end_date < starttime or start_date > endtime):
                    parse_files.append(file["name"].replace("_global", ""))
                    if not (
                        download_path / file["name"].replace("_global", "")
                    ).exists():
                        download_files.append(file["path"])

        if download_files:
            self.logger.info(f"Requesting download of {len(download_files)} files")
            while True:
                try:
                    response = client.cutout(download_files, [ymin, ymax, xmin, xmax])
                except requests.exceptions.HTTPError:
                    self.logger.warning(
                        "HTTPError, could not download files, retrying in 60 seconds"
                    )
                else:
                    if response["status"] == "finished":
                        break
                    elif response["status"] == "started":
                        self.logger.debug(
                            f"{response['meta']['created_files']}/{response['meta']['total_files']} files prepared on ISIMIP server for {variable}, waiting 60 seconds before retrying"
                        )
                    elif response["status"] == "queued":
                        self.logger.debug(
                            f"Data preparation queued for {variable} on ISIMIP server, waiting 60 seconds before retrying"
                        )
                    elif response["status"] == "failed":
                        self.logger.debug(
                            "ISIMIP internal server error, waiting 60 seconds before retrying"
                        )
                    else:
                        raise ValueError(
                            f"Could not download files: {response['status']}"
                        )
                time.sleep(60)
            self.logger.info(f"Starting download of files for {variable}")
            # download the file when it is ready
            client.download(
                response["file_url"], path=download_path, validate=False, extract=False
            )
            self.logger.info(f"Download finished for {variable}")
            # remove zip file
            zip_file = download_path / Path(
                urlparse(response["file_url"]).path.split("/")[-1]
            )
            # make sure the file exists
            assert zip_file.exists()
            # Open the zip file
            with zipfile.ZipFile(zip_file, "r") as zip_ref:
                # Get a list of all the files in the zip file
                file_list = [f for f in zip_ref.namelist() if f.endswith(".nc")]
                # Extract each file one by one
                for i, file_name in enumerate(file_list):
                    # Rename the file
                    bounds_str = ""
                    if isinstance(ymin, float):
                        bounds_str += f"_lat{ymin}"
                    else:
                        bounds_str += f"_lat{ymin:.1f}"
                    if isinstance(ymax, float):
                        bounds_str += f"to{ymax}"
                    else:
                        bounds_str += f"to{ymax:.1f}"
                    if isinstance(xmin, float):
                        bounds_str += f"lon{xmin}"
                    else:
                        bounds_str += f"lon{xmin:.1f}"
                    if isinstance(xmax, float):
                        bounds_str += f"to{xmax}"
                    else:
                        bounds_str += f"to{xmax:.1f}"
                    assert bounds_str in file_name
                    new_file_name = file_name.replace(bounds_str, "")
                    zip_ref.getinfo(file_name).filename = new_file_name
                    # Extract the file
                    if os.name == "nt":
                        max_file_path_length = 260
                    else:
                        max_file_path_length = os.pathconf("/", "PC_PATH_MAX")
                    assert (
                        len(str(download_path / new_file_name)) <= max_file_path_length
                    ), f"File path too long: {download_path / zip_ref.getinfo(file_name).filename}"
                    zip_ref.extract(file_name, path=download_path)
            # remove zip file
            (
                download_path / Path(urlparse(response["file_url"]).path.split("/")[-1])
            ).unlink()

        datasets = [
            xr.open_dataset(download_path / file, chunks={"time": 365}, lock=None)
            for file in parse_files
        ]

        # make sure y is decreasing rather than increasing
        datasets = [
            dataset.reindex(lat=dataset.lat[::-1])
            if dataset.lat[0] < dataset.lat[-1]
            else dataset
            for dataset in datasets
        ]

        reference = datasets[0]
        for dataset in datasets:
            # make sure all datasets have more or less the same coordinates
            assert np.isclose(
                dataset.coords["lat"].values,
                reference["lat"].values,
                atol=abs(datasets[0].rio.resolution()[1] / 50),
                rtol=0,
            ).all()
            assert np.isclose(
                dataset.coords["lon"].values,
                reference["lon"].values,
                atol=abs(datasets[0].rio.resolution()[0] / 50),
                rtol=0,
            ).all()

        datasets = [
            ds.assign_coords(
                lon=reference["lon"].values, lat=reference["lat"].values, inplace=True
            )
            for ds in datasets
        ]
        if len(datasets) > 1:
            ds = xr.concat(datasets, dim="time")
        else:
            ds = datasets[0]

        if starttime is not None:
            ds = ds.sel(time=slice(starttime, endtime))
            # assert that time is monotonically increasing with a constant step size
            assert (
                ds.time.diff("time").astype(np.int64)
                == (ds.time[1] - ds.time[0]).astype(np.int64)
            ).all()

        ds.rio.set_spatial_dims(x_dim="lon", y_dim="lat", inplace=True)
        assert not ds.lat.attrs, "lat already has attributes"
        assert not ds.lon.attrs, "lon already has attributes"
        ds.lat.attrs = {
            "long_name": "latitude of grid cell center",
            "units": "degrees_north",
        }
        ds.lon.attrs = {
            "long_name": "longitude of grid cell center",
            "units": "degrees_east",
        }
        ds = ds.rio.write_crs(4326).rio.write_coordinate_system()

        # check whether data is for noon or midnight. If noon, subtract 12 hours from time coordinate to align with other datasets
        if hasattr(ds, "time") and pd.to_datetime(ds.time[0].values).hour == 12:
            # subtract 12 hours from time coordinate
            self.logger.warning(
                "Subtracting 12 hours from time coordinate to align climate datasets"
            )
            ds = ds.assign_coords(time=ds.time - np.timedelta64(12, "h"))
        return ds

    def write_grid(self):
        self._assert_write_mode
        for var, grid in self.grid.items():
            if self.is_updated["grid"][var]["updated"]:
                self.logger.info(f"Writing {var}")
                self.model_structure["grid"][var] = var + ".tif"
                self.is_updated["grid"][var]["filename"] = var + ".tif"
                fp = Path(self.root, var + ".tif")
                fp.parent.mkdir(parents=True, exist_ok=True)
                grid.rio.to_raster(fp)
            else:
                self.logger.info(f"Skip {var}")

    def write_subgrid(self):
        self._assert_write_mode
        for var, grid in self.subgrid.items():
            if self.is_updated["subgrid"][var]["updated"]:
                self.logger.info(f"Writing {var}")
                self.model_structure["subgrid"][var] = var + ".tif"
                self.is_updated["subgrid"][var]["filename"] = var + ".tif"
                fp = Path(self.root, var + ".tif")
                fp.parent.mkdir(parents=True, exist_ok=True)
                grid.rio.to_raster(fp)
            else:
                self.logger.info(f"Skip {var}")

    def write_region_subgrid(self):
        self._assert_write_mode
        for var, grid in self.region_subgrid.items():
            if self.is_updated["region_subgrid"][var]["updated"]:
                self.logger.info(f"Writing {var}")
                self.model_structure["region_subgrid"][var] = var + ".tif"
                self.is_updated["region_subgrid"][var]["filename"] = var + ".tif"
                fp = Path(self.root, var + ".tif")
                fp.parent.mkdir(parents=True, exist_ok=True)
                grid.rio.to_raster(fp)
            else:
                self.logger.info(f"Skip {var}")

    def write_MERIT_grid(self):
        self._assert_write_mode
        for var, grid in self.MERIT_grid.items():
            if self.is_updated["MERIT_grid"][var]["updated"]:
                self.logger.info(f"Writing {var}")
                self.model_structure["MERIT_grid"][var] = var + ".tif"
                self.is_updated["MERIT_grid"][var]["filename"] = var + ".tif"
                fp = Path(self.root, var + ".tif")
                fp.parent.mkdir(parents=True, exist_ok=True)
                grid.rio.to_raster(fp)
            else:
                self.logger.info(f"Skip {var}")

    def write_MODFLOW_grid(self):
        self._assert_write_mode
        for var, grid in self.MODFLOW_grid.items():
            if self.is_updated["MODFLOW_grid"][var]["updated"]:
                self.logger.info(f"Writing {var}")
                self.model_structure["MODFLOW_grid"][var] = var + ".tif"
                self.is_updated["MODFLOW_grid"][var]["filename"] = var + ".tif"
                fp = Path(self.root, var + ".tif")
                fp.parent.mkdir(parents=True, exist_ok=True)
                grid.rio.to_raster(fp)
            else:
                self.logger.info(f"Skip {var}")

    def write_forcing(self) -> None:
        self._assert_write_mode
        self.logger.info("Write forcing files")
        for var in self.forcing:
            forcing = self.forcing[var]
            if self.is_updated["forcing"][var]["updated"]:
                self.logger.info(f"Write {var}")
                fn = var + ".nc"
                self.model_structure["forcing"][var] = fn
                self.is_updated["forcing"][var]["filename"] = fn
                fp = Path(self.root, fn)
                fp.parent.mkdir(parents=True, exist_ok=True)
                forcing = forcing.rio.write_crs(self.crs).rio.write_coordinate_system()
                with ProgressBar():
                    forcing.to_netcdf(
                        fp,
                        mode="w",
                        engine="netcdf4",
                        encoding={
                            forcing.name: {
                                "chunksizes": (1, forcing.y.size, forcing.x.size),
                                "zlib": True,
                                "complevel": 9,
                            }
                        },
                    )
            else:
                self.logger.info(f"Skip {var}")

    def write_table(self):
        if len(self.table) == 0:
            self.logger.debug("No table data found, skip writing.")
        else:
            self._assert_write_mode
            for name, data in self.table.items():
                if self.is_updated["table"][name]["updated"]:
                    fn = os.path.join(name + ".csv")
                    self.logger.debug(f"Writing file {fn}")
                    self.model_structure["table"][name] = fn
                    self.is_updated["table"][name]["filename"] = fn
                    self.logger.debug(f"Writing file {fn}")
                    fp = Path(self.root, fn)
                    fp.parent.mkdir(parents=True, exist_ok=True)
                    data.to_csv(fp)
                else:
                    self.logger.debug(f"Skip {name}")

    def write_binary(self):
        if len(self.binary) == 0:
            self.logger.debug("No table data found, skip writing.")
        else:
            self._assert_write_mode
            for name, data in self.binary.items():
                if self.is_updated["binary"][name]["updated"]:
                    fn = os.path.join(name + ".npz")
                    self.logger.debug(f"Writing file {fn}")
                    self.model_structure["binary"][name] = fn
                    self.is_updated["binary"][name]["filename"] = fn
                    self.logger.debug(f"Writing file {fn}")
                    fp = Path(self.root, fn)
                    fp.parent.mkdir(parents=True, exist_ok=True)
                    np.savez_compressed(fp, data=data)
                else:
                    self.logger.debug(f"Skip {name}")

    def write_dict(self):
        def convert_timestamp_to_string(timestamp):
            return timestamp.isoformat()

        if len(self.dict) == 0:
            self.logger.debug("No table data found, skip writing.")
        else:
            self._assert_write_mode
            for name, data in self.dict.items():
                if self.is_updated["dict"][name]["updated"]:
                    fn = os.path.join(name + ".json")
                    self.model_structure["dict"][name] = fn
                    self.is_updated["dict"][name]["filename"] = fn
                    self.logger.debug(f"Writing file {fn}")
                    output_path = Path(self.root) / fn
                    output_path.parent.mkdir(parents=True, exist_ok=True)
                    with open(output_path, "w") as f:
                        json.dump(data, f, default=convert_timestamp_to_string)
                else:
                    self.logger.debug(f"Skip {name}")

    def write_geoms(self, fn: str = "{name}.geojson", **kwargs) -> None:
        """Write model geometries to a vector file (by default GeoJSON) at <root>/<fn>

        key-word arguments are passed to :py:meth:`geopandas.GeoDataFrame.to_file`

        Parameters
        ----------
        fn : str, optional
            filename relative to model root and should contain a {name} placeholder,
            by default 'geoms/{name}.geojson'
        """
        if len(self._geoms) == 0:
            self.logger.debug("No geoms data found, skip writing.")
            return
        else:
            self._assert_write_mode
            if "driver" not in kwargs:
                kwargs.update(driver="GeoJSON")
            for name, gdf in self._geoms.items():
                if self.is_updated["geoms"][name]["updated"]:
                    self.logger.debug(f"Writing file {fn.format(name=name)}")
                    self.model_structure["geoms"][name] = fn.format(name=name)
                    _fn = os.path.join(self.root, fn.format(name=name))
                    if not os.path.isdir(os.path.dirname(_fn)):
                        os.makedirs(os.path.dirname(_fn))
                    self.is_updated["geoms"][name]["filename"] = _fn
                    gdf.to_file(_fn, **kwargs)
                else:
                    self.logger.debug(f"Skip {name}")

    def set_table(self, table, name, update=True):
        self.is_updated["table"][name] = {"updated": update}
        self.table[name] = table

    def set_binary(self, data, name, update=True):
        self.is_updated["binary"][name] = {"updated": update}
        self.binary[name] = data

    def set_dict(self, data, name, update=True):
        self.is_updated["dict"][name] = {"updated": update}
        self.dict[name] = data

    def write_model_structure(self):
        with open(Path(self.root, "model_structure.json"), "w") as f:
            json.dump(self.model_structure, f, indent=4, cls=PathEncoder)

    def write(self):
        self.write_geoms()
        self.write_binary()
        self.write_table()
        self.write_dict()

        self.write_grid()
        self.write_subgrid()
        self.write_region_subgrid()
        self.write_MERIT_grid()
        self.write_MODFLOW_grid()

        self.write_forcing()

        self.write_model_structure()

    def read_model_structure(self):
        model_structure_is_empty = all(
            len(v) == 0 for v in self.model_structure.values()
        )
        if model_structure_is_empty:
            with open(Path(self.root, "model_structure.json"), "r") as f:
                self.model_structure = json.load(f)

    def read_geoms(self):
        self.read_model_structure()
        for name, fn in self.model_structure["geoms"].items():
            geom = gpd.read_file(Path(self.root, fn))
            self.set_geoms(geom, name=name, update=True)

    def read_binary(self):
        self.read_model_structure()
        for name, fn in self.model_structure["binary"].items():
            binary = np.load(Path(self.root, fn))["data"]
            self.set_binary(binary, name=name, update=False)

    def read_table(self):
        self.read_model_structure()
        for name, fn in self.model_structure["table"].items():
            table = pd.read_csv(Path(self.root, fn))
            self.set_table(table, name=name, update=False)

    def read_dict(self):
        self.read_model_structure()
        for name, fn in self.model_structure["dict"].items():
            with open(Path(self.root, fn), "r") as f:
                d = json.load(f)
            self.set_dict(d, name=name, update=False)

    def read_netcdf(self, fn: str, name: str) -> xr.Dataset:
        with xr.load_dataset(Path(self.root) / fn, decode_cf=False).rename(
            {"band_data": name}
        ) as da:
            if fn.endswith(".tif") and "band" in da.dims and da.band.size == 1:
                da = da.sel(band=1)
            if fn.endswith(".tif"):
                da.x.attrs = {
                    "long_name": "latitude of grid cell center",
                    "units": "degrees_north",
                }
                da.y.attrs = {
                    "long_name": "longitude of grid cell center",
                    "units": "degrees_east",
                }
            return da

    def read_grid(self) -> None:
        for name, fn in self.model_structure["grid"].items():
            data = self.read_netcdf(fn, name=name)
            self.set_grid(data, name=name, update=False)

    def read_subgrid(self) -> None:
        for name, fn in self.model_structure["subgrid"].items():
            data = self.read_netcdf(fn, name=name)
            self.set_subgrid(data, name=name, update=False)

    def read_region_subgrid(self) -> None:
        for name, fn in self.model_structure["region_subgrid"].items():
            data = self.read_netcdf(fn, name=name)
            self.set_region_subgrid(data, name=name, update=False)

    def read_MERIT_grid(self) -> None:
        for name, fn in self.model_structure["MERIT_grid"].items():
            data = self.read_netcdf(fn, name=name)
            self.set_MERIT_grid(data, name=name, update=False)

    def read_MODFLOW_grid(self) -> None:
        for name, fn in self.model_structure["MODFLOW_grid"].items():
            data = self.read_netcdf(fn, name=name)
            self.set_MODFLOW_grid(data, name=name, update=False)

    def read_forcing(self) -> None:
        self.read_model_structure()
        for name, fn in self.model_structure["forcing"].items():
            with xr.open_dataset(
                Path(self.root) / fn, chunks={"time": 365}, lock=False
            )[name.split("/")[-1]] as da:
                self.set_forcing(da, name=name, update=False)

    def read(self):
        self.read_model_structure()

        self.read_geoms()
        self.read_binary()
        self.read_table()
        self.read_dict()

        self.read_grid()
        self.read_subgrid()
        self.read_region_subgrid()
        self.read_MERIT_grid()
        self.read_MODFLOW_grid()

        self.read_forcing()

    def set_geoms(self, geoms, name, update=True):
        self.is_updated["geoms"][name] = {"updated": update}
        super().set_geoms(geoms, name=name)

    def set_forcing(self, data, name: str, update=True, *args, **kwargs):
        self.is_updated["forcing"][name] = {"updated": update}
        super().set_forcing(data, name=name, *args, **kwargs)

    def _set_grid(
        self,
        grid,
        data: Union[xr.DataArray, xr.Dataset, np.ndarray],
        name: Optional[str] = None,
    ):
        """Add data to grid.

        All layers of grid must have identical spatial coordinates.

        Parameters
        ----------
        data: xarray.DataArray or xarray.Dataset
            new map layer to add to grid
        name: str, optional
            Name of new map layer, this is used to overwrite the name of a DataArray
            and ignored if data is a Dataset
        """
        assert grid is not None
        # NOTE: variables in a dataset are not longer renamed as used to be the case in
        # set_staticmaps
        name_required = isinstance(data, np.ndarray) or (
            isinstance(data, xr.DataArray) and data.name is None
        )
        if name is None and name_required:
            raise ValueError(f"Unable to set {type(data).__name__} data without a name")
        if isinstance(data, np.ndarray):
            if data.shape != grid.raster.shape:
                raise ValueError("Shape of data and grid maps do not match")
            data = xr.DataArray(dims=grid.raster.dims, data=data, name=name)
        if isinstance(data, xr.DataArray):
            if name is not None:  # rename
                data.name = name
            data = data.to_dataset()
        elif not isinstance(data, xr.Dataset):
            raise ValueError(f"cannot set data of type {type(data).__name__}")
        # force read in r+ mode
        if len(grid) == 0:  # trigger init / read
            grid[name] = data[name]
        else:
            for dvar in data.data_vars:
                if dvar in grid:
                    if self._read:
                        self.logger.warning(f"Replacing grid map: {dvar}")
                grid[dvar] = data[dvar]
        return grid

    def set_grid(
        self, data: Union[xr.DataArray, xr.Dataset, np.ndarray], name: str, update=True
    ) -> None:
        self.is_updated["grid"][name] = {"updated": update}
        super().set_grid(data, name=name)

    def set_subgrid(
        self, data: Union[xr.DataArray, xr.Dataset, np.ndarray], name: str, update=True
    ) -> None:
        self.is_updated["subgrid"][name] = {"updated": update}
        self._set_grid(self.subgrid, data, name=name)

    def set_region_subgrid(
        self, data: Union[xr.DataArray, xr.Dataset, np.ndarray], name: str, update=True
    ) -> None:
        self.is_updated["region_subgrid"][name] = {"updated": update}
        self._set_grid(self.region_subgrid, data, name=name)

    def set_MERIT_grid(
        self, data: Union[xr.DataArray, xr.Dataset, np.ndarray], name: str, update=True
    ) -> None:
        self.is_updated["MERIT_grid"][name] = {"updated": update}
        self._set_grid(self.MERIT_grid, data, name=name)

    def set_MODFLOW_grid(
        self, data: Union[xr.DataArray, xr.Dataset, np.ndarray], name: str, update=True
    ) -> None:
        self.is_updated["MODFLOW_grid"][name] = {"updated": update}
        self._set_grid(self.MODFLOW_grid, data, name=name)

    def set_alternate_root(self, root, mode):
        relative_path = Path(os.path.relpath(Path(self.root), root.resolve()))
        for data in self.model_structure.values():
            for name, fn in data.items():
                data[name] = relative_path / fn
        super().set_root(root, mode)

    @property
    def subgrid_factor(self):
        subgrid_factor = self.subgrid.dims["x"] // self.grid.dims["x"]
        assert subgrid_factor == self.subgrid.dims["y"] // self.grid.dims["y"]
        return subgrid_factor<|MERGE_RESOLUTION|>--- conflicted
+++ resolved
@@ -1581,16 +1581,10 @@
                     w5e5_regridded_mean / (1 - w5e5_regridded_mean)
                 )  # logit transform
 
-<<<<<<< HEAD
-                chelsa = (
-                    hurs_ds_30sec.sel(time=start_month) * 0.0001
-                )  # convert to fraction
-=======
                 chelsa = hurs_ds_30sec.sel(time=start_month) * 0.0001  # convert to fraction
                 assert (chelsa >= 0.1).all(), "too low values in relative humidity"
                 assert (chelsa <= 1).all(), "relative humidity > 1"
 
->>>>>>> d42a1402
                 chelsa_tr = np.log(
                     chelsa / (1 - chelsa)
                 )  # assume beta distribuation => logit transform
