from tqdm import tqdm
from pathlib import Path
from typing import List, Optional
import hydromt.workflows
from datetime import date, datetime
from typing import Union, Any, Dict
import logging
import os
import math
import requests
import time
import random
import zipfile
import json
from urllib.parse import urlparse
import concurrent.futures
<<<<<<< HEAD
from shapely.geometry import Polygon
=======
from hydromt.exceptions import NoDataException
>>>>>>> 011998f3

import numpy as np
import pandas as pd
import geopandas as gpd
import pyproj
from affine import Affine
import xarray as xr
from dask.diagnostics import ProgressBar
import xclim.indices as xci
from dateutil.relativedelta import relativedelta

from hydromt.models.model_grid import GridModel

XY_CHUNKSIZE = 350

# temporary fix for ESMF on Windows
if os.name == "nt":
    os.environ["ESMFMKFILE"] = str(
        Path(os.__file__).parent.parent / "Library" / "lib" / "esmf.mk"
    )
else:
    os.environ["ESMFMKFILE"] = str(Path(os.__file__).parent.parent / "esmf.mk")

from affine import Affine
import geopandas as gpd

# use pyogrio for substantial speedup reading and writing vector data
gpd.options.io_engine = "pyogrio"

from calendar import monthrange
from isimip_client.client import ISIMIPClient

from .workflows import (
    repeat_grid,
    clip_with_grid,
    get_modflow_transform_and_shape,
    create_indices,
    create_modflow_basin,
    pad_xy,
    create_farms,
    get_farm_distribution,
    calculate_cell_area,
)
from .workflows.population import generate_locations

logger = logging.getLogger(__name__)


class PathEncoder(json.JSONEncoder):
    def default(self, obj):
        if isinstance(obj, Path):
            return str(obj)
        return super().default(obj)


class GEBModel(GridModel):
    _CLI_ARGS = {"region": "setup_grid"}

    def __init__(
        self,
        root: str = None,
        mode: str = "w",
        config_fn: str = None,
        data_libs: List[str] = None,
        logger=logger,
        epsg=4326,
        data_provider: str = None,
    ):
        """Initialize a GridModel for distributed models with a regular grid."""
        super().__init__(
            root=root,
            mode=mode,
            config_fn=config_fn,
            data_libs=data_libs,
            logger=logger,
        )

        self.epsg = epsg
        self.data_provider = data_provider

        self._subgrid = None
        self._region_subgrid = None
        self._MERIT_grid = None
        self._MODFLOW_grid = None

        self.table = {}
        self.binary = {}
        self.dict = {}

        self.model_structure = {
            "forcing": {},
            "geoms": {},
            "grid": {},
            "dict": {},
            "table": {},
            "binary": {},
            "subgrid": {},
            "region_subgrid": {},
            "MERIT_grid": {},
            "MODFLOW_grid": {},
        }
        self.is_updated = {
            "forcing": {},
            "geoms": {},
            "grid": {},
            "dict": {},
            "table": {},
            "binary": {},
            "subgrid": {},
            "region_subgrid": {},
            "MERIT_grid": {},
            "MODFLOW_grid": {},
        }

    @property
    def subgrid(self):
        """Model static gridded data as xarray.Dataset."""
        if self._subgrid is None:
            self._subgrid = xr.Dataset()
            if self._read:
                self.read_subgrid()
        return self._subgrid

    @property
    def region_subgrid(self):
        """Model static gridded data as xarray.Dataset."""
        if self._region_subgrid is None:
            self._region_subgrid = xr.Dataset()
            if self._read:
                self.read_region_subgrid()
        return self._region_subgrid

    @property
    def MERIT_grid(self):
        """Model static gridded data as xarray.Dataset."""
        if self._MERIT_grid is None:
            self._MERIT_grid = xr.Dataset()
            if self._read:
                self.read_MERIT_grid()
        return self._MERIT_grid

    @property
    def MODFLOW_grid(self):
        """Model static gridded data as xarray.Dataset."""
        if self._MODFLOW_grid is None:
            self._MODFLOW_grid = xr.Dataset()
            if self._read:
                self.read_MODFLOW_grid()
        return self._MODFLOW_grid

    def setup_grid(
        self,
        region: dict,
        sub_grid_factor: int,
        hydrography_fn: str,
        basin_index_fn: str,
    ) -> xr.DataArray:
        """Creates a 2D regular grid or reads an existing grid.
        An 2D regular grid will be created from a geometry (geom_fn) or bbox. If an existing
        grid is given, then no new grid will be generated.

        Adds/Updates model layers:
        * **grid** grid mask: add grid mask to grid object

        Parameters
        ----------
        region : dict
            Dictionary describing region of interest, e.g.:
            * {'basin': [x, y]}

            Region must be of kind [basin, subbasin].
        sub_grid_factor : int
            GEB implements a subgrid. This parameter determines the factor by which the subgrid is smaller than the original grid.
        hydrography_fn : str
            Name of data source for hydrography data.
        basin_index_fn : str
            Name of data source with basin (bounding box) geometries associated with
            the 'basins' layer of `hydrography_fn`.
        """

        assert (
            sub_grid_factor > 10
        ), "sub_grid_factor must be larger than 10, because this is the resolution of the MERIT high-res DEM"
        assert sub_grid_factor % 10 == 0, "sub_grid_factor must be a multiple of 10"

        self.logger.info(f"Preparing 2D grid.")
        kind, region = hydromt.workflows.parse_region(region, logger=self.logger)
        if kind in ["basin", "subbasin"]:
            # retrieve global hydrography data (lazy!)
            ds_org = self.data_catalog.get_rasterdataset(hydrography_fn)
            ds_org.x.attrs = {"long_name": "longitude", "units": "degrees_east"}
            ds_org.y.attrs = {"long_name": "latitude", "units": "degrees_north"}
            if "bounds" not in region:
                region.update(
                    basin_index=self.data_catalog.get_geodataframe(basin_index_fn)
                )
            # get basin geometry
            geom, xy = hydromt.workflows.get_basin_geometry(
                ds=ds_org, kind=kind, logger=self.logger, **region
            )
            region.update(xy=xy)
            ds_hydro = ds_org.raster.clip_geom(geom, mask=True)
        else:
            raise ValueError(
                f"Region for grid must of kind [basin, subbasin], kind {kind} not understood."
            )

        # Add region and grid to model
        self.set_geoms(geom, name="areamaps/region")

        ldd = ds_hydro["flwdir"].raster.reclassify(
            reclass_table=pd.DataFrame(
                index=[
                    0,
                    1,
                    2,
                    4,
                    8,
                    16,
                    32,
                    64,
                    128,
                    ds_hydro["flwdir"].raster.nodata,
                ],
                data={"ldd": [5, 6, 3, 2, 1, 4, 7, 8, 9, 0]},
            ),
            method="exact",
        )["ldd"]

        self.set_grid(ldd, name="routing/kinematic/ldd")
        self.set_grid(ds_hydro["uparea"], name="routing/kinematic/upstream_area")
        self.set_grid(ds_hydro["elevtn"], name="landsurface/topo/elevation")
        self.set_grid(
            xr.where(
                ds_hydro["rivlen_ds"] != -9999,
                ds_hydro["rivlen_ds"],
                np.nan,
                keep_attrs=True,
            ),
            name="routing/kinematic/channel_length",
        )
        self.set_grid(ds_hydro["rivslp"], name="routing/kinematic/channel_slope")

        # ds_hydro['mask'].raster.set_nodata(-1)
        self.set_grid((~ds_hydro["mask"]).astype(np.int8), name="areamaps/grid_mask")

        mask = self.grid["areamaps/grid_mask"]

        dst_transform = mask.raster.transform * Affine.scale(1 / sub_grid_factor)

        submask = hydromt.raster.full_from_transform(
            dst_transform,
            (
                mask.raster.shape[0] * sub_grid_factor,
                mask.raster.shape[1] * sub_grid_factor,
            ),
            nodata=0,
            dtype=mask.dtype,
            crs=mask.raster.crs,
            name="areamaps/sub_grid_mask",
            lazy=True,
        )
        submask.raster.set_nodata(None)
        submask.data = repeat_grid(mask.data, sub_grid_factor)

        self.set_subgrid(submask, name=submask.name)

    def setup_cell_area_map(self) -> None:
        """
        Sets up the cell area map for the model.

        Raises
        ------
        ValueError
            If the grid mask is not available.

        Notes
        -----
        This method prepares the cell area map for the model by calculating the area of each cell in the grid. It first
        retrieves the grid mask from the `areamaps/grid_mask` attribute of the grid, and then calculates the cell area
        using the `calculate_cell_area()` function. The resulting cell area map is then set as the `areamaps/cell_area`
        attribute of the grid.

        Additionally, this method sets up a subgrid for the cell area map by creating a new grid with the same extent as
        the subgrid, and then repeating the cell area values from the main grid to the subgrid using the `repeat_grid()`
        function, and correcting for the subgrid factor. Thus, every subgrid cell within a grid cell has the same value.
        The resulting subgrid cell area map is then set as the `areamaps/sub_cell_area` attribute of the subgrid.
        """
        self.logger.info(f"Preparing cell area map.")
        mask = self.grid["areamaps/grid_mask"].raster
        affine = mask.transform

        cell_area = hydromt.raster.full(
            mask.coords,
            nodata=np.nan,
            dtype=np.float32,
            name="areamaps/cell_area",
            lazy=True,
        )
        cell_area.data = calculate_cell_area(affine, mask.shape)
        self.set_grid(cell_area, name=cell_area.name)

        sub_cell_area = hydromt.raster.full(
            self.subgrid.raster.coords,
            nodata=cell_area.raster.nodata,
            dtype=cell_area.dtype,
            name="areamaps/sub_cell_area",
            lazy=True,
        )

        sub_cell_area.data = (
            repeat_grid(cell_area.data, self.subgrid_factor) / self.subgrid_factor**2
        )
        self.set_subgrid(sub_cell_area, sub_cell_area.name)

    def setup_crops(
        self,
        crop_ids: dict,
        crop_variables: dict,
        crop_prices: Optional[Union[str, Dict[str, Any]]] = None,
        cultivation_costs: Optional[Union[str, Dict[str, Any]]] = None,
        project_future_until_year: Optional[int] = False,
    ):
        """
        Sets up the crops data for the model.

        Parameters
        ----------
        crop_ids : dict
            A dictionary of crop IDs and names.
        crop_variables : dict
            A dictionary of crop variables and their values.
        crop_prices : str or dict, optional
            The file path or dictionary of crop prices. If a file path is provided, the file is loaded and parsed as JSON.
            The dictionary should have a 'time' key with a list of time steps, and a 'crops' key with a dictionary of crop
            IDs and their prices.
        cultivation_costs : str or dict, optional
            The file path or dictionary of cultivation costs. If a file path is provided, the file is loaded and parsed as
            JSON. The dictionary should have a 'time' key with a list of time steps, and a 'crops' key with a dictionary of
            crop IDs and their cultivation costs.
        """
        self.logger.info(f"Preparing crops data")
        self.set_dict(crop_ids, name="crops/crop_ids")
        self.set_dict(crop_variables, name="crops/crop_variables")

        def project_to_future(df, project_future_until_year, inflation_rates):
            # expand table until year
            assert isinstance(df.index, pd.core.indexes.datetimes.DatetimeIndex)
            future_index = pd.date_range(
                df.index[-1],
                date(project_future_until_year, 12, 31),
                freq=pd.infer_freq(df.index),
                inclusive="right",
            )
            df = df.reindex(df.index.union(future_index))
            for future_date in future_index:
                source_date = future_date - pd.DateOffset(years=1)  # source is year ago
                inflation_index = inflation_rates["time"].index(str(future_date.year))
                for region_id, _ in df.columns:
                    region_inflation_rate = inflation_rates["data"][region_id][
                        inflation_index
                    ]
                    df.loc[future_date, region_id] = (
                        df.loc[source_date, region_id] * region_inflation_rate
                    ).values
            return df

        if crop_prices is not None:
            self.logger.info(f"Preparing crop prices")
            if isinstance(crop_prices, str):
                fp = Path(self.root, crop_prices)
                if not fp.exists():
                    raise ValueError(f"crop_prices file {fp.resolve()} does not exist")
                with open(fp, "r") as f:
                    crop_prices_data = json.load(f)
                crop_prices = pd.DataFrame(
                    {
                        crop_id: crop_prices_data["crops"][crop_name]
                        for crop_id, crop_name in crop_ids.items()
                    },
                    index=pd.to_datetime(crop_prices_data["time"]),
                )
                crop_prices = crop_prices.reindex(
                    columns=pd.MultiIndex.from_product(
                        [
                            self.geoms["areamaps/regions"]["region_id"],
                            crop_prices.columns,
                        ]
                    ),
                    level=1,
                )
                if project_future_until_year:
                    crop_prices = project_to_future(
                        crop_prices,
                        project_future_until_year,
                        self.dict["economics/inflation_rates"],
                    )

            crop_prices = {
                "time": crop_prices.index.tolist(),
                "data": {
                    str(region_id): crop_prices[region_id].to_dict(orient="list")
                    for region_id in self.geoms["areamaps/regions"]["region_id"]
                },
            }

            self.set_dict(crop_prices, name="crops/crop_prices")

        if cultivation_costs is not None:
            self.logger.info(f"Preparing cultivation costs")
            if isinstance(cultivation_costs, str):
                fp = Path(self.root, cultivation_costs)
                if not fp.exists():
                    raise ValueError(
                        f"cultivation_costs file {fp.resolve()} does not exist"
                    )
                with open(fp) as f:
                    cultivation_costs = json.load(f)
                cultivation_costs = pd.DataFrame(
                    {
                        crop_id: cultivation_costs["crops"][crop_name]
                        for crop_id, crop_name in crop_ids.items()
                    },
                    index=pd.to_datetime(cultivation_costs["time"]),
                )
                cultivation_costs = cultivation_costs.reindex(
                    columns=pd.MultiIndex.from_product(
                        [
                            self.geoms["areamaps/regions"]["region_id"],
                            cultivation_costs.columns,
                        ]
                    ),
                    level=1,
                )
                if project_future_until_year:
                    cultivation_costs = project_to_future(
                        cultivation_costs,
                        project_future_until_year,
                        self.dict["economics/inflation_rates"],
                    )
            cultivation_costs = {
                "time": cultivation_costs.index.tolist(),
                "data": {
                    str(region_id): cultivation_costs[region_id].to_dict(orient="list")
                    for region_id in self.geoms["areamaps/regions"]["region_id"]
                },
            }
            self.set_dict(cultivation_costs, name="crops/cultivation_costs")

    def setup_mannings(self) -> None:
        """
        Sets up the Manning's coefficient for the model.

        Notes
        -----
        This method sets up the Manning's coefficient for the model by calculating the coefficient based on the cell area
        and topography of the grid. It first calculates the upstream area of each cell in the grid using the
        `routing/kinematic/upstream_area` attribute of the grid. It then calculates the coefficient using the formula:

            C = 0.025 + 0.015 * (2 * A / U) + 0.030 * (Z / 2000)

        where C is the Manning's coefficient, A is the cell area, U is the upstream area, and Z is the elevation of the cell.

        The resulting Manning's coefficient is then set as the `routing/kinematic/mannings` attribute of the grid using the
        `set_grid()` method.
        """
        self.logger.info("Setting up Manning's coefficient")
        a = (2 * self.grid["areamaps/cell_area"]) / self.grid[
            "routing/kinematic/upstream_area"
        ]
        a = xr.where(a < 1, a, 1, keep_attrs=True)
        b = self.grid["landsurface/topo/elevation"] / 2000
        b = xr.where(b < 1, b, 1, keep_attrs=True)

        mannings = hydromt.raster.full(
            self.grid.raster.coords,
            nodata=np.nan,
            dtype=np.float32,
            name="routing/kinematic/mannings",
            lazy=True,
        )
        mannings.data = 0.025 + 0.015 * a + 0.030 * b
        self.set_grid(mannings, mannings.name)

    def setup_channel_width(self, minimum_width: float) -> None:
        """
        Sets up the channel width for the model.

        Parameters
        ----------
        minimum_width : float
            The minimum channel width in meters.

        Notes
        -----
        This method sets up the channel width for the model by calculating the width of each channel based on the upstream
        area of each cell in the grid. It first retrieves the upstream area of each cell from the `routing/kinematic/upstream_area`
        attribute of the grid, and then calculates the channel width using the formula:

            W = A / 500

        where W is the channel width, and A is the upstream area of the cell. The resulting channel width is then set as
        the `routing/kinematic/channel_width` attribute of the grid using the `set_grid()` method.

        Additionally, this method sets a minimum channel width by replacing any channel width values that are less than the
        minimum width with the minimum width.
        """
        self.logger.info("Setting up channel width")
        channel_width_data = self.grid["routing/kinematic/upstream_area"] / 500
        channel_width_data = xr.where(
            channel_width_data > minimum_width,
            channel_width_data,
            minimum_width,
            keep_attrs=True,
        )

        channel_width = hydromt.raster.full(
            self.grid.raster.coords,
            nodata=np.nan,
            dtype=np.float32,
            name="routing/kinematic/channel_width",
            lazy=True,
        )
        channel_width.data = channel_width_data

        self.set_grid(channel_width, channel_width.name)

    def setup_channel_depth(self) -> None:
        """
        Sets up the channel depth for the model.

        Raises
        ------
        AssertionError
            If the upstream area of any cell in the grid is less than or equal to zero.

        Notes
        -----
        This method sets up the channel depth for the model by calculating the depth of each channel based on the upstream
        area of each cell in the grid. It first retrieves the upstream area of each cell from the `routing/kinematic/upstream_area`
        attribute of the grid, and then calculates the channel depth using the formula:

            D = 0.27 * A ** 0.26

        where D is the channel depth, and A is the upstream area of the cell. The resulting channel depth is then set as
        the `routing/kinematic/channel_depth` attribute of the grid using the `set_grid()` method.

        Additionally, this method raises an `AssertionError` if the upstream area of any cell in the grid is less than or
        equal to zero. This is done to ensure that the upstream area is a positive value, which is required for the channel
        depth calculation to be valid.
        """
        self.logger.info("Setting up channel depth")
        assert (
            (self.grid["routing/kinematic/upstream_area"] > 0) | ~self.grid.mask
        ).all()
        channel_depth_data = 0.27 * self.grid["routing/kinematic/upstream_area"] ** 0.26
        channel_depth = hydromt.raster.full(
            self.grid.raster.coords,
            nodata=np.nan,
            dtype=np.float32,
            name="routing/kinematic/channel_depth",
            lazy=True,
        )
        channel_depth.data = channel_depth_data
        self.set_grid(channel_depth, channel_depth.name)

    def setup_channel_ratio(self) -> None:
        """
        Sets up the channel ratio for the model.

        Raises
        ------
        AssertionError
            If the channel length of any cell in the grid is less than or equal to zero, or if the channel ratio of any
            cell in the grid is less than zero.

        Notes
        -----
        This method sets up the channel ratio for the model by calculating the ratio of the channel area to the cell area
        for each cell in the grid. It first retrieves the channel width and length from the `routing/kinematic/channel_width`
        and `routing/kinematic/channel_length` attributes of the grid, and then calculates the channel area using the
        product of the width and length. It then calculates the channel ratio by dividing the channel area by the cell area
        retrieved from the `areamaps/cell_area` attribute of the grid.

        The resulting channel ratio is then set as the `routing/kinematic/channel_ratio` attribute of the grid using the
        `set_grid()` method. Any channel ratio values that are greater than 1 are replaced with 1 (i.e., the whole cell is a channel).

        Additionally, this method raises an `AssertionError` if the channel length of any cell in the grid is less than or
        equal to zero, or if the channel ratio of any cell in the grid is less than zero. These checks are done to ensure
        that the channel length and ratio are positive values, which are required for the channel ratio calculation to be
        valid.
        """
        self.logger.info("Setting up channel ratio")
        assert (
            (self.grid["routing/kinematic/channel_length"] > 0) | ~self.grid.mask
        ).all()
        channel_area = (
            self.grid["routing/kinematic/channel_width"]
            * self.grid["routing/kinematic/channel_length"]
        )
        channel_ratio_data = channel_area / self.grid["areamaps/cell_area"]
        channel_ratio_data = xr.where(
            channel_ratio_data < 1, channel_ratio_data, 1, keep_attrs=True
        )
        assert ((channel_ratio_data >= 0) | ~self.grid.mask).all()
        channel_ratio = hydromt.raster.full(
            self.grid.raster.coords,
            nodata=np.nan,
            dtype=np.float32,
            name="routing/kinematic/channel_ratio",
            lazy=True,
        )
        channel_ratio.data = channel_ratio_data
        self.set_grid(channel_ratio, channel_ratio.name)

    def setup_elevation_STD(self) -> None:
        """
        Sets up the standard deviation of elevation for the model.

        Notes
        -----
        This method sets up the standard deviation of elevation for the model by retrieving high-resolution elevation data
        from the MERIT dataset and calculating the standard deviation of elevation for each cell in the grid.

        MERIT data has a half cell offset. Therefore, this function first corrects for this offset.  It then selects the
        high-resolution elevation data from the MERIT dataset using the grid coordinates of the model, and calculates the
        standard deviation of elevation for each cell in the grid using the `np.std()` function.

        The resulting standard deviation of elevation is then set as the `landsurface/topo/elevation_STD` attribute of
        the grid using the `set_grid()` method.
        """
        self.logger.info("Setting up elevation standard deviation")
        MERIT = self.data_catalog.get_rasterdataset(
            "merit_hydro",
            variables=["elv"],
            provider=self.data_provider,
            bbox=self.grid.raster.bounds,
            buffer=50,
        ).compute()  # Why is compute needed here?
        # In some MERIT datasets, there is a half degree offset in MERIT data. We can detect this by checking the offset relative to the resolution.
        # This offset should be 0.5. If the offset instead is close to 0 or 1, then we need to correct for this offset.
        center_offset = (
            MERIT.coords["x"][0] % MERIT.rio.resolution()[0]
        ) / MERIT.rio.resolution()[0]
        # check whether offset is close to 0.5
        if not np.isclose(center_offset, 0.5, atol=MERIT.rio.resolution()[0] / 100):
            assert np.isclose(
                center_offset, 0, atol=MERIT.rio.resolution()[0] / 100
            ) or np.isclose(
                center_offset, 1, atol=MERIT.rio.resolution()[0] / 100
            ), "Could not detect offset in MERIT data"
            MERIT = MERIT.assign_coords(
                x=MERIT.coords["x"] + MERIT.rio.resolution()[0] / 2,
                y=MERIT.coords["y"] - MERIT.rio.resolution()[1] / 2,
            )
            center_offset = (
                MERIT.coords["x"][0] % MERIT.rio.resolution()[0]
            ) / MERIT.rio.resolution()[0]

        # we are going to match the upper left corners. So create a MERIT grid with the upper left corners as coordinates
        MERIT_ul = MERIT.assign_coords(
            x=MERIT.coords["x"] - MERIT.rio.resolution()[0] / 2,
            y=MERIT.coords["y"] - MERIT.rio.resolution()[1] / 2,
        )

        scaling = 10

        # find the upper left corner of the grid cells in self.grid
        y_step = self.grid.get_index("y")[1] - self.grid.get_index("y")[0]
        x_step = self.grid.get_index("x")[1] - self.grid.get_index("x")[0]
        upper_left_y = self.grid.get_index("y")[0] - y_step / 2
        upper_left_x = self.grid.get_index("x")[0] - x_step / 2

        ymin = np.isclose(
            MERIT_ul.get_index("y"), upper_left_y, atol=MERIT.rio.resolution()[1] / 100
        )
        assert (
            ymin.sum() == 1
        ), "Could not find the upper left corner of the grid cell in MERIT data"
        ymin = ymin.argmax()
        ymax = ymin + self.grid.y.size * scaling
        xmin = np.isclose(
            MERIT_ul.get_index("x"), upper_left_x, atol=MERIT.rio.resolution()[0] / 100
        )
        assert (
            xmin.sum() == 1
        ), "Could not find the upper left corner of the grid cell in MERIT data"
        xmin = xmin.argmax()
        xmax = xmin + self.grid.x.size * scaling

        # select data from MERIT using the grid coordinates
        high_res_elevation_data = MERIT.isel(y=slice(ymin, ymax), x=slice(xmin, xmax))
        self.set_MERIT_grid(
            MERIT.isel(y=slice(ymin - 1, ymax + 1), x=slice(xmin - 1, xmax + 1)),
            name="landsurface/topo/subgrid_elevation",
        )

        elevation_per_cell = (
            high_res_elevation_data.values.reshape(
                high_res_elevation_data.shape[0] // scaling, scaling, -1, scaling
            )
            .swapaxes(1, 2)
            .reshape(-1, scaling, scaling)
        )

        elevation_per_cell = high_res_elevation_data.values.reshape(
            high_res_elevation_data.shape[0] // scaling, scaling, -1, scaling
        ).swapaxes(1, 2)

        standard_deviation = hydromt.raster.full(
            self.grid.raster.coords,
            nodata=np.nan,
            dtype=np.float32,
            name="landsurface/topo/elevation_STD",
            lazy=True,
        )
        standard_deviation.data = np.std(elevation_per_cell, axis=(2, 3))
        self.set_grid(standard_deviation, standard_deviation.name)

    def setup_soil_parameters(self, interpolation_method="nearest") -> None:
        """
        Sets up the soil parameters for the model.

        Parameters
        ----------
        interpolation_method : str, optional
            The interpolation method to use when interpolating the soil parameters. Default is 'nearest'.

        Notes
        -----
        This method sets up the soil parameters for the model by retrieving soil data from the CWATM dataset and interpolating
        the data to the model grid. It first retrieves the soil dataset from the `data_catalog`, and
        then retrieves the soil parameters and storage depth data for each soil layer. It then interpolates the data to the
        model grid using the specified interpolation method and sets the resulting grids as attributes of the model.

        Additionally, this method sets up the percolation impeded and crop group data by retrieving the corresponding data
        from the soil dataset and interpolating it to the model grid.

        The resulting soil parameters are set as attributes of the model with names of the form 'soil/{parameter}{soil_layer}',
        where {parameter} is the name of the soil parameter (e.g. 'alpha', 'ksat', etc.) and {soil_layer} is the index of the
        soil layer (1-3; 1 is the top layer). The storage depth data is set as attributes of the model with names of the
        form 'soil/storage_depth{soil_layer}'. The percolation impeded and crop group data are set as attributes of the model
        with names 'soil/percolation_impeded' and 'soil/cropgrp', respectively.
        """
        self.logger.info("Setting up soil parameters")
        soil_ds = self.data_catalog.get_rasterdataset(
            "cwatm_soil_5min", bbox=self.bounds, buffer=10
        )
        for parameter in ("alpha", "ksat", "lambda", "thetar", "thetas"):
            for soil_layer in range(1, 4):
                ds = soil_ds[f"{parameter}{soil_layer}_5min"]
                self.set_grid(
                    self.interpolate(ds, interpolation_method),
                    name=f"soil/{parameter}{soil_layer}",
                )

        for soil_layer in range(1, 3):
            ds = soil_ds[f"storageDepth{soil_layer}"]
            self.set_grid(
                self.interpolate(ds, interpolation_method),
                name=f"soil/storage_depth{soil_layer}",
            )

        ds = soil_ds["percolationImp"]
        self.set_grid(
            self.interpolate(ds, interpolation_method), name=f"soil/percolation_impeded"
        )
        ds = soil_ds["cropgrp"]
        self.set_grid(self.interpolate(ds, interpolation_method), name=f"soil/cropgrp")

    def setup_land_use_parameters(self, interpolation_method="nearest") -> None:
        """
        Sets up the land use parameters for the model.

        Parameters
        ----------
        interpolation_method : str, optional
            The interpolation method to use when interpolating the land use parameters. Default is 'nearest'.

        Notes
        -----
        This method sets up the land use parameters for the model by retrieving land use data from the CWATM dataset and
        interpolating the data to the model grid. It first retrieves the land use dataset from the `data_catalog`, and
        then retrieves the maximum root depth and root fraction data for each land use type. It then
        interpolates the data to the model grid using the specified interpolation method and sets the resulting grids as
        attributes of the model with names of the form 'landcover/{land_use_type}/{parameter}_{land_use_type}', where
        {land_use_type} is the name of the land use type (e.g. 'forest', 'grassland', etc.) and {parameter} is the name of
        the land use parameter (e.g. 'maxRootDepth', 'rootFraction1', etc.).

        Additionally, this method sets up the crop coefficient and interception capacity data for each land use type by
        retrieving the corresponding data from the land use dataset and interpolating it to the model grid. The crop
        coefficient data is set as attributes of the model with names of the form 'landcover/{land_use_type}/cropCoefficient{land_use_type_netcdf_name}_10days',
        where {land_use_type_netcdf_name} is the name of the land use type in the CWATM dataset. The interception capacity
        data is set as attributes of the model with names of the form 'landcover/{land_use_type}/interceptCap{land_use_type_netcdf_name}_10days',
        where {land_use_type_netcdf_name} is the name of the land use type in the CWATM dataset.

        The resulting land use parameters are set as attributes of the model with names of the form 'landcover/{land_use_type}/{parameter}_{land_use_type}',
        where {land_use_type} is the name of the land use type (e.g. 'forest', 'grassland', etc.) and {parameter} is the name of
        the land use parameter (e.g. 'maxRootDepth', 'rootFraction1', etc.). The crop coefficient data is set as attributes
        of the model with names of the form 'landcover/{land_use_type}/cropCoefficient{land_use_type_netcdf_name}_10days',
        where {land_use_type_netcdf_name} is the name of the land use type in the CWATM dataset. The interception capacity
        data is set as attributes of the model with names of the form 'landcover/{land_use_type}/interceptCap{land_use_type_netcdf_name}_10days',
        where {land_use_type_netcdf_name} is the name of the land use type in the CWATM dataset.
        """
        self.logger.info("Setting up land use parameters")
        for land_use_type, land_use_type_netcdf_name in (
            ("forest", "Forest"),
            ("grassland", "Grassland"),
            ("irrPaddy", "irrPaddy"),
            ("irrNonPaddy", "irrNonPaddy"),
        ):
            self.logger.info(f"Setting up land use parameters for {land_use_type}")
            land_use_ds = self.data_catalog.get_rasterdataset(
                f"cwatm_{land_use_type}_5min", bbox=self.bounds, buffer=10
            )

            for parameter in ("maxRootDepth", "rootFraction1"):
                self.set_grid(
                    self.interpolate(land_use_ds[parameter], interpolation_method),
                    name=f"landcover/{land_use_type}/{parameter}_{land_use_type}",
                )

            parameter = f"cropCoefficient{land_use_type_netcdf_name}_10days"
            self.set_forcing(
                self.interpolate(land_use_ds[parameter], interpolation_method),
                name=f"landcover/{land_use_type}/{parameter}",
            )
            if land_use_type in ("forest", "grassland"):
                parameter = f"interceptCap{land_use_type_netcdf_name}_10days"
                self.set_forcing(
                    self.interpolate(land_use_ds[parameter], interpolation_method),
                    name=f"landcover/{land_use_type}/{parameter}",
                )

    def setup_waterbodies(
        self,
        command_areas="reservoir_command_areas",
        custom_reservoir_capacity="custom_reservoir_capacity",
    ):
        """
        Sets up the waterbodies for GEB.

        Notes
        -----
        This method sets up the waterbodies for GEB. It first retrieves the waterbody data from the
        specified data catalog and sets it as a geometry in the model. It then rasterizes the waterbody data onto the model
        grid and the subgrid using the `rasterize` method of the `raster` object. The resulting grids are set as attributes
        of the model with names of the form 'routing/lakesreservoirs/{grid_name}'.

        The method also retrieves the reservoir command area data from the data catalog and calculates the area of each
        command area that falls within the model region. The `waterbody_id` key is used to do the matching between these
        databases. The relative area of each command area within the model region is calculated and set as a column in
        the waterbody data. The method sets all lakes with a command area to be reservoirs and updates the waterbody data
        with any custom reservoir capacity data from the data catalog.

        TODO: Make the reservoir command area data optional.

        The resulting waterbody data is set as a table in the model with the name 'routing/lakesreservoirs/basin_lakes_data'.
        """
        self.logger.info("Setting up waterbodies")
        try:
            waterbodies = self.data_catalog.get_geodataframe(
                "hydro_lakes",
                geom=self.geoms["areamaps/region"],
                predicate="intersects",
                variables=[
                    "waterbody_id",
                    "waterbody_type",
                    "volume_total",
                    "average_discharge",
                    "average_area",
                ],
            )
        except (IndexError, NoDataException):
            self.logger.info(
                "No water bodies found in domain, skipping water bodies setup"
            )
            waterbodies = gpd.GeoDataFrame(
                columns=[
                    "waterbody_id",
                    "waterbody_type",
                    "volume_total",
                    "average_discharge",
                    "average_area",
                    "geometry",
                ],
                crs=self.crs,
            )
            lakesResID = xr.zeros_like(self.grid["areamaps/grid_mask"])
            sublakesResID = xr.zeros_like(self.subgrid["areamaps/sub_grid_mask"])

        else:
            lakesResID = self.grid.raster.rasterize(
                waterbodies,
                col_name="waterbody_id",
                nodata=0,
                all_touched=True,
                dtype=np.int32,
            )
            sublakesResID = self.subgrid.raster.rasterize(
                waterbodies,
                col_name="waterbody_id",
                nodata=0,
                all_touched=True,
                dtype=np.int32,
            )

        self.set_grid(lakesResID, name="routing/lakesreservoirs/lakesResID")
        self.set_subgrid(sublakesResID, name="routing/lakesreservoirs/sublakesResID")

        waterbodies = waterbodies.set_index("waterbody_id")
        waterbodies["volume_flood"] = waterbodies["volume_total"]

        if command_areas:
            command_areas = self.data_catalog.get_geodataframe(
                command_areas, geom=self.region, predicate="intersects"
            )
            command_areas = command_areas[
                ~command_areas["waterbody_id"].isnull()
            ].reset_index(drop=True)
            command_areas["waterbody_id"] = command_areas["waterbody_id"].astype(
                np.int32
            )
            command_areas["geometry_in_region_bounds"] = gpd.overlay(
                command_areas, self.region, how="intersection", keep_geom_type=False
            )["geometry"]
            command_areas["area"] = command_areas.to_crs(3857).area
            command_areas["area_in_region_bounds"] = (
                command_areas["geometry_in_region_bounds"].to_crs(3857).area
            )
            areas_per_waterbody = command_areas.groupby("waterbody_id").agg(
                {"area": "sum", "area_in_region_bounds": "sum"}
            )
            relative_area_in_region = (
                areas_per_waterbody["area_in_region_bounds"]
                / areas_per_waterbody["area"]
            )
            relative_area_in_region.name = (
                "relative_area_in_region"  # set name for merge
            )

            self.set_grid(
                self.grid.raster.rasterize(
                    command_areas,
                    col_name="waterbody_id",
                    nodata=-1,
                    all_touched=True,
                    dtype=np.int32,
                ),
                name="routing/lakesreservoirs/command_areas",
            )
            self.set_subgrid(
                self.subgrid.raster.rasterize(
                    command_areas,
                    col_name="waterbody_id",
                    nodata=-1,
                    all_touched=True,
                    dtype=np.int32,
                ),
                name="routing/lakesreservoirs/subcommand_areas",
            )

            # set all lakes with command area to reservoir
            waterbodies.loc[
                waterbodies.index.isin(command_areas["waterbody_id"]), "waterbody_type"
            ] = 2
            # set relative area in region for command area. If no command area, set this is set to nan.
            waterbodies = waterbodies.merge(
                relative_area_in_region, how="left", left_index=True, right_index=True
            )
        else:
            command_areas = hydromt.raster.full(
                self.grid.raster.coords,
                nodata=-1,
                dtype=np.int32,
                name="areamaps/sub_grid_mask",
                crs=self.grid.raster.crs,
                lazy=True,
            )
            self.set_grid(command_areas, name="routing/lakesreservoirs/command_areas")
            waterbodies["relative_area_in_region"] = 1

        if custom_reservoir_capacity:
            custom_reservoir_capacity = self.data_catalog.get_dataframe(
                "custom_reservoir_capacity"
            ).set_index("waterbody_id")
            custom_reservoir_capacity = custom_reservoir_capacity[
                custom_reservoir_capacity.index != -1
            ]

            waterbodies.update(custom_reservoir_capacity)

        # spatial dimension is not required anymore, so drop it.
        waterbodies = waterbodies.drop("geometry", axis=1)

        self.set_table(waterbodies, name="routing/lakesreservoirs/basin_lakes_data")

    def setup_water_demand(self, starttime, endtime, ssp):
        """
        Sets up the water demand data for GEB.

        Notes
        -----
        This method sets up the water demand data for GEB. It retrieves the domestic, industry, and
        livestock water demand data from the specified data catalog and sets it as forcing data in the model. The domestic
        water demand and consumption data are retrieved from the 'cwatm_domestic_water_demand' dataset, while the industry
        water demand and consumption data are retrieved from the 'cwatm_industry_water_demand' dataset. The livestock water
        consumption data is retrieved from the 'cwatm_livestock_water_demand' dataset.

        The domestic water demand and consumption data are provided at a monthly time step, while the industry water demand
        and consumption data are provided at an annual time step. The livestock water consumption data is provided at a
        monthly time step, but is assumed to be constant over the year.

        The resulting water demand data is set as forcing data in the model with names of the form 'water_demand/{demand_type}'.
        """
        self.logger.info("Setting up water demand")

        def set(file, accessor, name, ssp, starttime, endtime):
            ds_historic = self.data_catalog.get_rasterdataset(
                f"cwatm_{file}_historical", bbox=self.bounds, buffer=2
            )
            if accessor:
                ds_historic = getattr(ds_historic, accessor)
            ds_future = self.data_catalog.get_rasterdataset(
                f"cwatm_{file}_{ssp}", bbox=self.bounds, buffer=2
            )
            if accessor:
                ds_future = getattr(ds_future, accessor)
            ds = xr.concat([ds_historic, ds_future], dim="time")
            ds["time"] = pd.date_range(
                start=datetime(1901, 1, 1)
                + relativedelta(months=int(ds.time[0].data.item())),
                periods=len(ds.time),
                freq="AS",
            )
            assert (ds.time.dt.year.diff("time") == 1).all(), "not all years are there"
            ds = ds.sel(time=slice(starttime, endtime))
            ds.name = name
            self.set_forcing(
                ds.rename({"lat": "y", "lon": "x"}), name=f"water_demand/{name}"
            )

        set(
            "domestic_water_demand",
            "domWW",
            "domestic_water_demand",
            ssp,
            starttime,
            endtime,
        )
        set(
            "domestic_water_demand",
            "domCon",
            "domestic_water_consumption",
            ssp,
            starttime,
            endtime,
        )
        set(
            "industry_water_demand",
            "indWW",
            "industry_water_demand",
            ssp,
            starttime,
            endtime,
        )
        set(
            "industry_water_demand",
            "indCon",
            "industry_water_consumption",
            ssp,
            starttime,
            endtime,
        )
        set(
            "livestock_water_demand",
            None,
            "livestock_water_consumption",
            ssp,
            starttime,
            endtime,
        )

    def setup_modflow(self, epsg: int, resolution: float):
        """
        Sets up the MODFLOW grid for GEB.

        Parameters
        ----------
        epsg : int
            The EPSG code for the coordinate reference system of the model grid.
        resolution : float
            The resolution of the model grid in meters.

        Notes
        -----
        This method sets up the MODFLOW grid for GEB. These grids don't match because one is based on
        a geographic coordinate reference system and the other is based on a projected coordinate reference system. Therefore,
        this function creates a projected MODFLOW grid and then calculates the intersection between the model grid and the MODFLOW
        grid.

        It first retrieves the MODFLOW mask from the `get_modflow_transform_and_shape` function, which calculates the affine
        transform and shape of the MODFLOW grid based on the resolution and EPSG code of the model grid. The MODFLOW mask is
        created using the `full_from_transform` method of the `raster` object, which creates a binary grid with the same affine
        transform and shape as the MODFLOW grid.

        The method then creates an intersection between the model grid and the MODFLOW grid using the `create_indices`
        function. The resulting indices are used to match cells between the model grid and the MODFLOW grid. The indices
        are saved for use in the model.

        Finally, the elevation data for the MODFLOW grid is retrieved from the MERIT dataset and reprojected to the MODFLOW
        grid using the `reproject_like` method of the `raster` object. The resulting elevation grid is set as a grid in the
        model with the name 'groundwater/modflow/modflow_elevation'.
        """
        self.logger.info("Setting up MODFLOW")
        modflow_affine, MODFLOW_shape = get_modflow_transform_and_shape(
            self.grid.mask, 4326, epsg, resolution
        )
        modflow_mask = hydromt.raster.full_from_transform(
            modflow_affine,
            MODFLOW_shape,
            nodata=0,
            dtype=np.int8,
            name=f"groundwater/modflow/modflow_mask",
            crs=epsg,
            lazy=True,
        )

        intersection = create_indices(
            self.grid.mask.raster.transform,
            self.grid.mask.raster.shape,
            4326,
            modflow_affine,
            MODFLOW_shape,
            epsg,
        )

        self.set_binary(
            intersection["y_modflow"], name=f"groundwater/modflow/y_modflow"
        )
        self.set_binary(
            intersection["x_modflow"], name=f"groundwater/modflow/x_modflow"
        )
        self.set_binary(intersection["y_hydro"], name=f"groundwater/modflow/y_hydro")
        self.set_binary(intersection["x_hydro"], name=f"groundwater/modflow/x_hydro")
        self.set_binary(intersection["area"], name=f"groundwater/modflow/area")

        modflow_mask.data = create_modflow_basin(
            self.grid.mask, intersection, MODFLOW_shape
        )
        self.set_MODFLOW_grid(modflow_mask, name=f"groundwater/modflow/modflow_mask")

        MERIT = self.data_catalog.get_rasterdataset(
            "merit_hydro",
            variables=["elv"],
            bbox=self.bounds,
            buffer=50,
            provider=self.data_provider,
        )
        MERIT_x_step = MERIT.coords["x"][1] - MERIT.coords["x"][0]
        MERIT_y_step = MERIT.coords["y"][0] - MERIT.coords["y"][1]
        MERIT = MERIT.assign_coords(
            x=MERIT.coords["x"] + MERIT_x_step / 2,
            y=MERIT.coords["y"] + MERIT_y_step / 2,
        )
        elevation_modflow = MERIT.raster.reproject_like(modflow_mask, method="average")

        self.set_MODFLOW_grid(
            elevation_modflow, name=f"groundwater/modflow/modflow_elevation"
        )

    def setup_forcing(
        self,
        starttime: date,
        endtime: date,
        data_source: str = "isimip",
        resolution_arcsec: int = 30,
        forcing: str = "chelsa-w5e5v1.0",
        ssp=None,
        alternative_timeline: bool = False,
        timeline_old_start: date = None,
        timeline_old_end: date = None,
        timeline_new_start: date = None,
        timeline_new_end: date = None,
        calculate_SPEI: bool = True,
        calculate_GEV: bool = True,
    ):
        """
        Sets up the forcing data for GEB.

        Parameters
        ----------
        starttime : date
            The start time of the forcing data.
        endtime : date
            The end time of the forcing data.
        data_source : str, optional
            The data source to use for the forcing data. Default is 'isimip'.

        Notes
        -----
        This method sets up the forcing data for GEB. It first downloads the high-resolution variables
        (precipitation, surface solar radiation, air temperature, maximum air temperature, and minimum air temperature) from
        the ISIMIP dataset for the specified time period. The data is downloaded using the `setup_30arcsec_variables_isimip`
        method.

        The method then sets up the relative humidity, longwave radiation, pressure, and wind data for the model. The
        relative humidity data is downloaded from the ISIMIP dataset using the `setup_hurs_isimip_30arcsec` method. The longwave radiation
        data is calculated using the air temperature and relative humidity data and the `calculate_longwave` function. The
        pressure data is downloaded from the ISIMIP dataset using the `setup_pressure_isimip_30arcsec` method. The wind data is downloaded
        from the ISIMIP dataset using the `setup_wind_isimip_30arcsec` method. All these data are first downscaled to the model grid.

        The resulting forcing data is set as forcing data in the model with names of the form 'forcing/{variable_name}'.
        """
        assert starttime < endtime, "Start time must be before end time"

        common_params = {
            'starttime': starttime, 
            'endtime': endtime, 
            'alternative_timeline': alternative_timeline,
            'timeline_old_start': timeline_old_start, 
            'timeline_old_end': timeline_old_end,
            'timeline_new_start': timeline_new_start,
            'timeline_new_end': timeline_new_end,
        }

        if data_source == "isimip":
            if resolution_arcsec == 30:
                assert (
                    forcing == "chelsa-w5e5v1.0"
                ), "Only chelsa-w5e5v1.0 is supported for 30 arcsec resolution"
                # download source data from ISIMIP
                self.logger.info("setting up forcing data")
                high_res_variables = ["pr", "rsds", "tas", "tasmax", "tasmin"]
                self.setup_30arcsec_variables_isimip(variables=high_res_variables, **common_params)
                self.logger.info("setting up relative humidity...")
                self.setup_hurs_isimip_30arcsec(**common_params)
                self.logger.info("setting up longwave radiation...")
                self.setup_longwave_isimip_30arcsec(**common_params)
                self.logger.info("setting up pressure...")
                self.setup_pressure_isimip_30arcsec(**common_params)
                self.logger.info("setting up wind...")
                self.setup_wind_isimip_30arcsec(**common_params)
            elif resolution_arcsec == 1800:
                variables = [
                    "pr",
                    "rsds",
                    "tas",
                    "tasmax",
                    "tasmin",
                    "hurs",
                    "rlds",
                    "ps",
                    "sfcwind",
                ]
                self.setup_1800arcsec_variables_isimip(
                    forcing, variables, starttime, endtime, ssp=ssp
                )
        elif data_source == "cmip":
            raise NotImplementedError("CMIP forcing data is not yet supported")
        else:
            raise ValueError(f"Unknown data source: {data_source}")

        if calculate_SPEI:
            self.setup_SPEI()
        if calculate_GEV:
            self.setup_GEV()

    def snap_to_grid(self, ds, reference, relative_tollerance=0.02, ydim="y", xdim="x"):
        # make sure all datasets have more or less the same coordinates
        assert np.isclose(
            ds.coords[ydim].values,
            reference[ydim].values,
            atol=abs(ds.rio.resolution()[1] * relative_tollerance),
            rtol=0,
        ).all()
        assert np.isclose(
            ds.coords[xdim].values,
            reference[xdim].values,
            atol=abs(ds.rio.resolution()[0] * relative_tollerance),
            rtol=0,
        ).all()
        return ds.assign_coords({ydim: reference[ydim], xdim: reference[xdim]})

    def setup_1800arcsec_variables_isimip(
        self,
        forcing: str,
        variables: List[str],
        starttime: date,
        endtime: date,
        ssp: str,
    ):
        """
        Sets up the high-resolution climate variables for GEB.

        Parameters
        ----------
        variables : list of str
            The list of climate variables to set up.
        starttime : date
            The start time of the forcing data.
        endtime : date
            The end time of the forcing data.
        folder: str
            The folder to save the forcing data in.

        Notes
        -----
        This method sets up the high-resolution climate variables for GEB. It downloads the specified
        climate variables from the ISIMIP dataset for the specified time period. The data is downloaded using the
        `download_isimip` method.

        The method renames the longitude and latitude dimensions of the downloaded data to 'x' and 'y', respectively. It
        then clips the data to the bounding box of the model grid using the `clip_bbox` method of the `raster` object.

        The resulting climate variables are set as forcing data in the model with names of the form 'climate/{variable_name}'.
        """

        def download_variable(variable, forcing, ssp, starttime, endtime):
            self.logger.info(f"Setting up {variable}...")
            first_year_future_climate = 2015
            var = []
            if ssp == "picontrol":
                ds = self.download_isimip(
                    product="InputData",
                    simulation_round="ISIMIP3b",
                    climate_scenario=ssp,
                    variable=variable,
                    starttime=starttime,
                    endtime=endtime,
                    forcing=forcing,
                    resolution=None,
                    buffer=1,
                )
                var.append(
                    self.interpolate(
                        ds[variable].raster.clip_bbox(ds.raster.bounds),
                        "linear",
                        xdim="lon",
                        ydim="lat",
                    )
                )
            if (
                endtime.year < first_year_future_climate
                or starttime.year < first_year_future_climate
            ) and ssp != "picontrol":  # isimip cutoff date between historic and future climate
                ds = self.download_isimip(
                    product="InputData",
                    simulation_round="ISIMIP3b",
                    climate_scenario="historical",
                    variable=variable,
                    starttime=starttime,
                    endtime=endtime,
                    forcing=forcing,
                    resolution=None,
                    buffer=1,
                )
                var.append(
                    self.interpolate(
                        ds[variable].raster.clip_bbox(ds.raster.bounds),
                        "linear",
                        xdim="lon",
                        ydim="lat",
                    )
                )
            if (
                starttime.year >= first_year_future_climate
                or endtime.year >= first_year_future_climate
            ) and ssp != "picontrol":
                assert ssp is not None, "ssp must be specified for future climate"
                assert ssp != "historical", "historical scenarios run until 2014"
                ds = self.download_isimip(
                    product="InputData",
                    simulation_round="ISIMIP3b",
                    climate_scenario=ssp,
                    variable=variable,
                    starttime=starttime,
                    endtime=endtime,
                    forcing=forcing,
                    resolution=None,
                    buffer=1,
                )
                var.append(
                    self.interpolate(
                        ds[variable].raster.clip_bbox(ds.raster.bounds),
                        "linear",
                        xdim="lon",
                        ydim="lat",
                    )
                )

            var = xr.concat(var, dim="time")
            # assert that time is monotonically increasing with a constant step size
            assert (
                ds.time.diff("time").astype(np.int64)
                == (ds.time[1] - ds.time[0]).astype(np.int64)
            ).all(), "time is not monotonically increasing with a constant step size"
            var = var.rename({"lon": "x", "lat": "y"})
            self.logger.info(f"Completed {variable}")
            self.set_forcing(var, name=f"climate/{variable}")

        for variable in variables:
            download_variable(variable, forcing, ssp, starttime, endtime)

        # # Create a thread pool and map the set_forcing function to the variables
        # with concurrent.futures.ThreadPoolExecutor() as executor:
        #     futures = [executor.submit(download_variable, variable, forcing, ssp, starttime, endtime) for variable in variables]

        # # Wait for all threads to complete
        # concurrent.futures.wait(futures)

    def setup_30arcsec_variables_isimip(self, 
                                        variables: List[str], 
                                        starttime: date, 
                                        endtime: date, 
                                        timeline_old_start: date, 
                                        timeline_old_end: date, 
                                        timeline_new_start: date, 
                                        timeline_new_end: date,
                                        alternative_timeline = False,
    ):
        """
        Sets up the high-resolution climate variables for GEB.

        Parameters
        ----------
        variables : list of str
            The list of climate variables to set up.
        starttime : date
            The start time of the forcing data.
        endtime : date
            The end time of the forcing data.
        folder: str
            The folder to save the forcing data in.

        Notes
        -----
        This method sets up the high-resolution climate variables for GEB. It downloads the specified
        climate variables from the ISIMIP dataset for the specified time period. The data is downloaded using the
        `download_isimip` method.

        The method renames the longitude and latitude dimensions of the downloaded data to 'x' and 'y', respectively. It
        then clips the data to the bounding box of the model grid using the `clip_bbox` method of the `raster` object.

        The resulting climate variables are set as forcing data in the model with names of the form 'climate/{variable_name}'.
        """

        def download_variable(variable, starttime, endtime):
            self.logger.info(f"Setting up {variable}...")
            ds = self.download_isimip(
                product="InputData",
                variable=variable,
                starttime=starttime,
                endtime=endtime,
                forcing="chelsa-w5e5v1.0",
                resolution="30arcsec",
            )
            ds = ds.rename({"lon": "x", "lat": "y"})
            var = ds[variable].raster.clip_bbox(ds.raster.bounds)
            var = self.snap_to_grid(var, self.grid)
            if alternative_timeline:
                var = self.cut_timeline(var, timeline_old_start, timeline_old_end, timeline_new_start, timeline_new_end)
            self.logger.info(f"Completed {variable}")
            self.set_forcing(var, name=f"climate/{variable}")

        for variable in variables:
            download_variable(variable, starttime, endtime)

        # # Create a thread pool and map the set_forcing function to the variables
        # with concurrent.futures.ThreadPoolExecutor() as executor:
        #     futures = [executor.submit(download_variable, variable, starttime, endtime) for variable in variables]

        # # Wait for all threads to complete
        # concurrent.futures.wait(futures)

    def setup_hurs_isimip_30arcsec(self, 
                                   starttime: date, 
                                   endtime: date, 
                                   timeline_old_start: date, 
                                   timeline_old_end: date, 
                                   timeline_new_start: date, 
                                   timeline_new_end: date,
                                   alternative_timeline = False,):
        """
        Sets up the relative humidity data for GEB.

        Parameters
        ----------
        starttime : date
            The start time of the relative humidity data in ISO 8601 format (YYYY-MM-DD).
        endtime : date
            The end time of the relative humidity data in ISO 8601 format (YYYY-MM-DD).
        folder: str
            The folder to save the forcing data in.

        Notes
        -----
        This method sets up the relative humidity data for GEB. It first downloads the relative humidity
        data from the ISIMIP dataset for the specified time period using the `download_isimip` method. The data is downloaded
        at a 30 arcsec resolution.

        The method then downloads the monthly CHELSA-BIOCLIM+ relative humidity data at 30 arcsec resolution from the data
        catalog. The data is downloaded for each month in the specified time period and is clipped to the bounding box of
        the downloaded relative humidity data using the `clip_bbox` method of the `raster` object.

        The original ISIMIP data is then downscaled using the monthly CHELSA-BIOCLIM+ data. The downscaling method is adapted
        from https://github.com/johanna-malle/w5e5_downscale, which was licenced under GNU General Public License v3.0.

        The resulting relative humidity data is set as forcing data in the model with names of the form 'climate/hurs'.
        """
        hurs_30_min = self.download_isimip(
            product="SecondaryInputData",
            variable="hurs",
            starttime=starttime,
            endtime=endtime,
            forcing="w5e5v2.0",
            buffer=1,
        )  # some buffer to avoid edge effects / errors in ISIMIP API

        # just taking the years to simplify things
        start_year = starttime.year
        end_year = endtime.year

        chelsa_folder = (
            Path(self.root).parent
            / "preprocessing"
            / "climate"
            / "chelsa-bioclim+"
            / "hurs"
        )
        chelsa_folder.mkdir(parents=True, exist_ok=True)

        self.logger.info(
            "Downloading/reading monthly CHELSA-BIOCLIM+ hurs data at 30 arcsec resolution"
        )
        hurs_ds_30sec, hurs_time = [], []
        for year in tqdm(range(start_year, end_year + 1)):
            for month in range(1, 13):
                fn = chelsa_folder / f"hurs_{year}_{month:02d}.nc"
                if not fn.exists():
                    hurs = self.data_catalog.get_rasterdataset(
                        f"CHELSA-BIOCLIM+_monthly_hurs_{month:02d}_{year}",
                        bbox=hurs_30_min.raster.bounds,
                        buffer=1,
                    )
                    del hurs.attrs["_FillValue"]
                    hurs.name = "hurs"
                    hurs.to_netcdf(fn)
                else:
                    hurs = xr.open_dataset(fn, chunks={"time": 365})["hurs"]
                # assert hasattr(hurs, "spatial_ref")
                hurs_ds_30sec.append(hurs)
                hurs_time.append(f"{year}-{month:02d}")

        hurs_ds_30sec = xr.concat(hurs_ds_30sec, dim="time").rename(
            {"x": "lon", "y": "lat"}
        )
        hurs_ds_30sec.rio.set_spatial_dims("lon", "lat", inplace=True)
        hurs_ds_30sec["time"] = pd.date_range(hurs_time[0], hurs_time[-1], freq="MS")

        hurs_output = xr.full_like(self.forcing["climate/tas"], np.nan)
        hurs_output.name = "hurs"
        hurs_output.attrs = {"units": "%", "long_name": "Relative humidity"}

        hurs_output = hurs_output.rename({"x": "lon", "y": "lat"}).rio.set_spatial_dims(
            "lon", "lat"
        )

        import xesmf as xe

        regridder = xe.Regridder(
            hurs_30_min.isel(time=0).drop_vars("time"),
            hurs_ds_30sec.isel(time=0).drop_vars("time"),
            "bilinear",
        )
        for year in tqdm(range(start_year, end_year + 1)):
            for month in range(1, 13):
                start_month = datetime(year, month, 1)
                end_month = datetime(year, month, monthrange(year, month)[1])

                w5e5_30min_sel = hurs_30_min.sel(time=slice(start_month, end_month))
                w5e5_regridded = regridder(w5e5_30min_sel) * 0.01  # convert to fraction
                assert (
                    w5e5_regridded >= 0.1
                ).all(), "too low values in relative humidity"
                assert (w5e5_regridded <= 1).all(), "relative humidity > 1"

                w5e5_regridded_mean = w5e5_regridded.mean(
                    dim="time"
                )  # get monthly mean
                w5e5_regridded_tr = np.log(
                    w5e5_regridded / (1 - w5e5_regridded)
                )  # assume beta distribuation => logit transform
                w5e5_regridded_mean_tr = np.log(
                    w5e5_regridded_mean / (1 - w5e5_regridded_mean)
                )  # logit transform

                chelsa = (
                    hurs_ds_30sec.sel(time=start_month) * 0.0001
                )  # convert to fraction
                assert (chelsa >= 0.1).all(), "too low values in relative humidity"
                assert (chelsa <= 1).all(), "relative humidity > 1"

                chelsa_tr = np.log(
                    chelsa / (1 - chelsa)
                )  # assume beta distribuation => logit transform

                difference = chelsa_tr - w5e5_regridded_mean_tr

                # apply difference to w5e5
                w5e5_regridded_tr_corr = w5e5_regridded_tr + difference
                w5e5_regridded_corr = (
                    1 / (1 + np.exp(-w5e5_regridded_tr_corr))
                ) * 100  # back transform
                w5e5_regridded_corr.raster.set_crs(4326)
                w5e5_regridded_corr_clipped = w5e5_regridded_corr[
                    "hurs"
                ].raster.clip_bbox(hurs_output.raster.bounds)
                w5e5_regridded_corr_clipped = (
                    w5e5_regridded_corr_clipped.rio.set_spatial_dims("lon", "lat")
                )

                hurs_output.loc[
                    dict(time=slice(start_month, end_month))
                ] = self.snap_to_grid(
                    w5e5_regridded_corr_clipped, hurs_output, xdim="lon", ydim="lat"
                )

        hurs_output = hurs_output.rename({"lon": "x", "lat": "y"})
        if alternative_timeline:
            hurs_output = self.cut_timeline(hurs_output, timeline_old_start, timeline_old_end, timeline_new_start, timeline_new_end)
        self.set_forcing(hurs_output, f"climate/hurs")

    def setup_longwave_isimip_30arcsec(self, 
                                       starttime: date, 
                                       endtime: date, 
                                       timeline_old_start: date, 
                                       timeline_old_end: date, 
                                       timeline_new_start: date, 
                                       timeline_new_end: date,
                                       alternative_timeline = False,):
        """
        Sets up the longwave radiation data for GEB.

        Parameters
        ----------
        starttime : date
            The start time of the longwave radiation data in ISO 8601 format (YYYY-MM-DD).
        endtime : date
            The end time of the longwave radiation data in ISO 8601 format (YYYY-MM-DD).
        folder: str
            The folder to save the forcing data in.

        Notes
        -----
        This method sets up the longwave radiation data for GEB. It first downloads the relative humidity,
        air temperature, and downward longwave radiation data from the ISIMIP dataset for the specified time period using the
        `download_isimip` method. The data is downloaded at a 30 arcsec resolution.

        The method then regrids the downloaded data to the target grid using the `xe.Regridder` method. It calculates the
        saturation vapor pressure, water vapor pressure, clear-sky emissivity, all-sky emissivity, and cloud-based component
        of emissivity for the coarse and fine grids. It then downscales the longwave radiation data for the fine grid using
        the calculated all-sky emissivity and Stefan-Boltzmann constant. The downscaling method is adapted
        from https://github.com/johanna-malle/w5e5_downscale, which was licenced under GNU General Public License v3.0.

        The resulting longwave radiation data is set as forcing data in the model with names of the form 'climate/rlds'.
        """
        x1 = 0.43
        x2 = 5.7
        sbc = 5.67e-8  # stefan boltzman constant [Js−1 m−2 K−4]

        es0 = 6.11  # reference saturation vapour pressure  [hPa]
        T0 = 273.15
        lv = 2.5e6  # latent heat of vaporization of water
        Rv = 461.5  # gas constant for water vapour [J K kg-1]

        target = self.forcing[f"climate/hurs"].rename({"x": "lon", "y": "lat"})

        hurs_coarse = self.download_isimip(
            product="SecondaryInputData",
            variable="hurs",
            starttime=starttime,
            endtime=endtime,
            forcing="w5e5v2.0",
            buffer=1,
        ).hurs  # some buffer to avoid edge effects / errors in ISIMIP API
        tas_coarse = self.download_isimip(
            product="SecondaryInputData",
            variable="tas",
            starttime=starttime,
            endtime=endtime,
            forcing="w5e5v2.0",
            buffer=1,
        ).tas  # some buffer to avoid edge effects / errors in ISIMIP API
        rlds_coarse = self.download_isimip(
            product="SecondaryInputData",
            variable="rlds",
            starttime=starttime,
            endtime=endtime,
            forcing="w5e5v2.0",
            buffer=1,
        ).rlds  # some buffer to avoid edge effects / errors in ISIMIP API

        import xesmf as xe

        regridder = xe.Regridder(
            hurs_coarse.isel(time=0).drop_vars("time"), target, "bilinear"
        )

        hurs_coarse_regridded = regridder(hurs_coarse).rename({"lon": "x", "lat": "y"})
        tas_coarse_regridded = regridder(tas_coarse).rename({"lon": "x", "lat": "y"})
        rlds_coarse_regridded = regridder(rlds_coarse).rename({"lon": "x", "lat": "y"})

        hurs_fine = self.forcing[f"climate/hurs"]
        tas_fine = self.forcing[f"climate/tas"]

        # now ready for calculation:
        es_coarse = es0 * np.exp(
            (lv / Rv) * (1 / T0 - 1 / tas_coarse_regridded)
        )  # saturation vapor pressure
        pV_coarse = (
            hurs_coarse_regridded * es_coarse
        ) / 100  # water vapor pressure [hPa]

        es_fine = es0 * np.exp((lv / Rv) * (1 / T0 - 1 / tas_fine))
        pV_fine = (hurs_fine * es_fine) / 100  # water vapour pressure [hPa]

        e_cl_coarse = 0.23 + x1 * ((pV_coarse * 100) / tas_coarse_regridded) ** (1 / x2)
        # e_cl_coarse == clear-sky emissivity w5e5 (pV needs to be in Pa not hPa, hence *100)
        e_cl_fine = 0.23 + x1 * ((pV_fine * 100) / tas_fine) ** (1 / x2)
        # e_cl_fine == clear-sky emissivity target grid (pV needs to be in Pa not hPa, hence *100)

        e_as_coarse = rlds_coarse_regridded / (
            sbc * tas_coarse_regridded**4
        )  # all-sky emissivity w5e5
        e_as_coarse = xr.where(
            e_as_coarse < 1, e_as_coarse, 1
        )  # constrain all-sky emissivity to max 1
        assert (e_as_coarse <= 1).all(), "all-sky emissivity should be <= 1"
        delta_e = e_as_coarse - e_cl_coarse  # cloud-based component of emissivity w5e5

        e_as_fine = e_cl_fine + delta_e
        e_as_fine = xr.where(
            e_as_fine < 1, e_as_fine, 1
        )  # constrain all-sky emissivity to max 1
        assert (e_as_fine <= 1).all(), "all-sky emissivity should be <= 1"
        lw_fine = (
            e_as_fine * sbc * tas_fine**4
        )  # downscaled lwr! assume cloud e is the same

        lw_fine.name = "rlds"
        lw_fine = self.snap_to_grid(lw_fine, self.grid)
        if alternative_timeline:
            lw_fine = self.cut_timeline(lw_fine, timeline_old_start, timeline_old_end, timeline_new_start, timeline_new_end)
        self.set_forcing(lw_fine, name=f"climate/rlds")

    def setup_pressure_isimip_30arcsec(self, 
                                       starttime: date, 
                                       endtime: date, 
                                       timeline_old_start: date, 
                                       timeline_old_end: date, 
                                       timeline_new_start: date, 
                                       timeline_new_end: date,
                                       alternative_timeline = False,):
        """
        Sets up the surface pressure data for GEB.

        Parameters
        ----------
        starttime : date
            The start time of the surface pressure data in ISO 8601 format (YYYY-MM-DD).
        endtime : date
            The end time of the surface pressure data in ISO 8601 format (YYYY-MM-DD).
        folder: str
            The folder to save the forcing data in.

        Notes
        -----
        This method sets up the surface pressure data for GEB. It then downloads
        the orography data and surface pressure data from the ISIMIP dataset for the specified time period using the
        `download_isimip` method. The data is downloaded at a 30 arcsec resolution.

        The method then regrids the orography and surface pressure data to the target grid using the `xe.Regridder` method.
        It corrects the surface pressure data for orography using the gravitational acceleration, molar mass of
        dry air, universal gas constant, and sea level standard temperature. The downscaling method is adapted
        from https://github.com/johanna-malle/w5e5_downscale, which was licenced under GNU General Public License v3.0.

        The resulting surface pressure data is set as forcing data in the model with names of the form 'climate/ps'.
        """
        g = 9.80665  # gravitational acceleration [m/s2]
        M = 0.02896968  # molar mass of dry air [kg/mol]
        r0 = 8.314462618  # universal gas constant [J/(mol·K)]
        T0 = 288.16  # Sea level standard temperature  [K]

        target = self.forcing[f"climate/hurs"].rename({"x": "lon", "y": "lat"})
        pressure_30_min = self.download_isimip(
            product="SecondaryInputData",
            variable="psl",
            starttime=starttime,
            endtime=endtime,
            forcing="w5e5v2.0",
            buffer=1,
        ).psl  # some buffer to avoid edge effects / errors in ISIMIP API

        orography = self.download_isimip(
            product="InputData", variable="orog", forcing="chelsa-w5e5v1.0", buffer=1
        ).orog  # some buffer to avoid edge effects / errors in ISIMIP API
        import xesmf as xe

        regridder = xe.Regridder(orography, target, "bilinear")
        orography = regridder(orography).rename({"lon": "x", "lat": "y"})

        regridder = xe.Regridder(
            pressure_30_min.isel(time=0).drop_vars("time"), target, "bilinear"
        )
        pressure_30_min_regridded = regridder(pressure_30_min).rename(
            {"lon": "x", "lat": "y"}
        )
        pressure_30_min_regridded_corr = pressure_30_min_regridded * np.exp(
            -(g * orography * M) / (T0 * r0)
        )

        pressure = xr.full_like(self.forcing[f"climate/hurs"], fill_value=np.nan)
        pressure.name = "ps"
        pressure.attrs = {"units": "Pa", "long_name": "surface pressure"}
        pressure.data = pressure_30_min_regridded_corr

        pressure = self.snap_to_grid(pressure, self.grid)
        if alternative_timeline:
            pressure = self.cut_timeline(pressure, timeline_old_start, timeline_old_end, timeline_new_start, timeline_new_end)
        self.set_forcing(pressure, name=f"climate/ps")

    def setup_wind_isimip_30arcsec(self, 
                                   starttime: date, 
                                   endtime: date, 
                                   timeline_old_start: date, 
                                   timeline_old_end: date, 
                                   timeline_new_start: date, 
                                   timeline_new_end: date,
                                   alternative_timeline = False,):
        """
        Sets up the wind data for GEB.

        Parameters
        ----------
        starttime : date
            The start time of the wind data in ISO 8601 format (YYYY-MM-DD).
        endtime : date
            The end time of the wind data in ISO 8601 format (YYYY-MM-DD).
        folder: str
            The folder to save the forcing data in.

        Notes
        -----
        This method sets up the wind data for GEB. It first downloads the global wind atlas data and
        regrids it to the target grid using the `xe.Regridder` method. It then downloads the 30-minute average wind data
        from the ISIMIP dataset for the specified time period and regrids it to the target grid using the `xe.Regridder`
        method.

        The method then creates a diff layer by assuming that wind follows a Weibull distribution and taking the log
        transform of the wind data. It then subtracts the log-transformed 30-minute average wind data from the
        log-transformed global wind atlas data to create the diff layer.

        The method then downloads the wind data from the ISIMIP dataset for the specified time period and regrids it to the
        target grid using the `xe.Regridder` method. It applies the diff layer to the log-transformed wind data and then
        exponentiates the result to obtain the corrected wind data. The downscaling method is adapted
        from https://github.com/johanna-malle/w5e5_downscale, which was licenced under GNU General Public License v3.0.

        The resulting wind data is set as forcing data in the model with names of the form 'climate/wind'.
        """
        global_wind_atlas = self.data_catalog.get_rasterdataset(
            "global_wind_atlas", bbox=self.grid.raster.bounds, buffer=10
        ).rename({"x": "lon", "y": "lat"}).compute()
        target = self.grid["areamaps/grid_mask"].rename({"x": "lon", "y": "lat"})
        import xesmf as xe

        regridder = xe.Regridder(global_wind_atlas.copy(), target, "bilinear")
        global_wind_atlas_regridded = regridder(global_wind_atlas)

        wind_30_min_avg = self.download_isimip(
            product="SecondaryInputData",
            variable="sfcwind",
            starttime=date(2008, 1, 1),
            endtime=date(2017, 12, 31),
            forcing="w5e5v2.0",
            buffer=1,
        ).sfcWind.mean(
            dim="time"
        ).compute()  # some buffer to avoid edge effects / errors in ISIMIP API
        regridder_30_min = xe.Regridder(wind_30_min_avg, target, "bilinear")
        wind_30_min_avg_regridded = regridder_30_min(wind_30_min_avg)

        # create diff layer:
        # assume wind follows weibull distribution => do log transform
        wind_30_min_avg_regridded_log = np.log(wind_30_min_avg_regridded)

        global_wind_atlas_regridded_log = np.log(global_wind_atlas_regridded)

        diff_layer = (
            global_wind_atlas_regridded_log - wind_30_min_avg_regridded_log
        )  # to be added to log-transformed daily

        wind_30_min = self.download_isimip(
            product="SecondaryInputData",
            variable="sfcwind",
            starttime=starttime,
            endtime=endtime,
            forcing="w5e5v2.0",
            buffer=1,
        ).sfcWind  # some buffer to avoid edge effects / errors in ISIMIP API

        wind_30min_regridded = regridder_30_min(wind_30_min)
        wind_30min_regridded_log = np.log(wind_30min_regridded)

        wind_30min_regridded_log_corr = wind_30min_regridded_log + diff_layer
        wind_30min_regridded_corr = np.exp(wind_30min_regridded_log_corr)

        wind_output_clipped = wind_30min_regridded_corr.raster.clip_bbox(
            self.grid.raster.bounds
        )
        wind_output_clipped = wind_output_clipped.rename({"lon": "x", "lat": "y"})
        wind_output_clipped.name = "sfcwind"

        wind_output_clipped = self.snap_to_grid(wind_output_clipped, self.grid)
        if alternative_timeline:
            wind_output_clipped = self.cut_timeline(wind_output_clipped, timeline_old_start, timeline_old_end, timeline_new_start, timeline_new_end)
        self.set_forcing(wind_output_clipped, f"climate/sfcwind")

    def cut_timeline(self, climate_input, timeline_old_start, timeline_old_end, timeline_new_start, timeline_new_end):
        # Convert the string dates to pandas timestamps
        timeline_old_start = pd.to_datetime(timeline_old_start)
        timeline_old_end = pd.to_datetime(timeline_old_end)
        timeline_new_start = pd.to_datetime(timeline_new_start)
        timeline_new_end = pd.to_datetime(timeline_new_end)

        # Calculate the lengths of the old and new periods
        old_period_length = timeline_old_end - timeline_old_start
        new_period_length = timeline_new_end - timeline_new_start

        # Assert that the old and new periods are of similar length
        if old_period_length != new_period_length:
            raise ValueError("The old and new periods must be of the same length.")
        
        # The data is already provided in the climate_input
        data = climate_input

        # Check if the time dimension is named 'time', adjust if needed
        time_dim = 'time'

        # Slice the data for the old timeline
        data_old = data.sel({time_dim: slice(timeline_old_start, timeline_old_end)})

        # Calculate the time delta
        time_delta = timeline_new_start - timeline_old_start

        # Adjust the time coordinates of the sliced data
        data_old.coords[time_dim] = data_old.coords[time_dim] + time_delta

        # Assign the sliced data to the new timeline segment
        data.loc[{time_dim: slice(timeline_new_start, timeline_new_end)}] = data_old

        # Return the modified dataset
        return data

    def setup_SPEI(self):
        self.logger.info("setting up SPEI...")

        # assert input data have the same coordinates
<<<<<<< HEAD
        assert np.array_equal(pr_data.x, tasmin_data.x)
        assert np.array_equal(pr_data.x, tasmax_data.x)
        assert np.array_equal(pr_data.y, tasmin_data.y)
        assert np.array_equal(pr_data.y, tasmax_data.y)

        # PET needs latitude, needs to be named latitude
        tasmin_data = tasmin_data.rename({"x": "longitude", "y": "latitude"})
        tasmax_data = tasmax_data.rename({"x": "longitude", "y": "latitude"})

        pet = xci.potential_evapotranspiration(
            tasmin=tasmin_data, tasmax=tasmax_data, method="BR65"
        ).compute()
        # Revert lon/lat to x/y
        pet = pet.rename({"longitude": "x", "latitude": "y"})

        # Compute the potential evapotranspiration
        water_budget = xci._agro.water_budget(pr=pr_data, evspsblpot=pet).compute()
=======
        assert np.array_equal(
            self.forcing[f"climate/pr"].x, self.forcing[f"climate/tasmin"].x
        )
        assert np.array_equal(
            self.forcing[f"climate/pr"].x, self.forcing[f"climate/tasmax"].x
        )
        assert np.array_equal(
            self.forcing[f"climate/pr"].y, self.forcing[f"climate/tasmin"].y
        )
        assert np.array_equal(
            self.forcing[f"climate/pr"].y, self.forcing[f"climate/tasmax"].y
        )

        pet = xci.potential_evapotranspiration(
            tasmin=self.forcing[f"climate/tasmin"],
            tasmax=self.forcing[f"climate/tasmax"],
            method="BR65",
        )

        # Compute the potential evapotranspiration
        water_budget = xci._agro.water_budget(
            pr=self.forcing[f"climate/pr"], evspsblpot=pet
        )
>>>>>>> 011998f3

        water_budget_positive = water_budget - 1.01 * water_budget.min()
        water_budget_positive.attrs = {"units": "kg m-2 s-1"}

        assert water_budget_positive.time.min().dt.date < date(
            2010, 1, 1
        ) and water_budget_positive.time.max().dt.date > date(
            1980, 1, 1
        ), "water budget data does not cover the reference period"
        wb_cal = water_budget_positive.sel(time=slice("1981-01-01", "2010-01-01"))
        assert wb_cal.time.size > 0

        # Compute the SPEI
        spei = xci._agro.standardized_precipitation_evapotranspiration_index(
            wb=water_budget_positive,
            wb_cal=wb_cal,
            freq="MS",
            window=12,
            dist="gamma",
            method="APP",
        ).compute()
        spei.attrs = {
            "units": "-",
            "long_name": "Standard Precipitation Evapotranspiration Index",
            "name": "spei",
        }
        spei.name = "spei"

        self.set_forcing(spei, name=f"climate/spei")

    def setup_GEV(self):
        self.logger.info("calculating GEV parameters...")

        # invert the values and take the max
        SPEI_changed = self.forcing[f"climate/spei"] * -1

        # Group the data by year and find the maximum monthly sum for each year
        SPEI_yearly_max = SPEI_changed.groupby("time.year").max(dim="time")
        SPEI_yearly_max = SPEI_yearly_max.rename({"year": "time"})

<<<<<<< HEAD
        GEV = xci.stats.fit(SPEI_yearly_max.compute(), dist="genextreme").compute()
=======
        GEV = xci.stats.fit(SPEI_yearly_max, dist="genextreme")
>>>>>>> 011998f3
        GEV.name = "gev"

        self.set_grid(GEV.sel(dparams="c"), name=f"climate/gev_c")
        self.set_grid(GEV.sel(dparams="loc"), name=f"climate/gev_loc")
        self.set_grid(GEV.sel(dparams="scale"), name=f"climate/gev_scale")

    def setup_regions_and_land_use(
        self,
        region_database="gadm_level1",
        unique_region_id="UID",
        ISO3_column="ISO3",
        river_threshold=100,
    ):
        """
        Sets up the (administrative) regions and land use data for GEB. The regions can be used for multiple purposes,
        for example for creating the agents in the model, assigning unique crop prices and other economic variables
        per region and for aggregating the results.

        Parameters
        ----------
        region_database : str, optional
            The name of the region database to use. Default is 'gadm_level1'.
        unique_region_id : str, optional
            The name of the column in the region database that contains the unique region ID. Default is 'UID',
            which is the unique identifier for the GADM database.
        river_threshold : int, optional
            The threshold value to use when identifying rivers in the MERIT dataset. Default is 100.

        Notes
        -----
        This method sets up the regions and land use data for GEB. It first retrieves the region data from
        the specified region database and sets it as a geometry in the model. It then pads the subgrid to cover the entire
        region and retrieves the land use data from the ESA WorldCover dataset. The land use data is reprojected to the
        padded subgrid and the region ID is rasterized onto the subgrid. The cell area for each region is calculated and
        set as a grid in the model. The MERIT dataset is used to identify rivers, which are set as a grid in the model. The
        land use data is reclassified into five classes and set as a grid in the model. Finally, the cultivated land is
        identified and set as a grid in the model.

        The resulting grids are set as attributes of the model with names of the form 'areamaps/{grid_name}' or
        'landsurface/{grid_name}'.
        """
        self.logger.info(f"Preparing regions and land use data.")
        regions = self.data_catalog.get_geodataframe(
            region_database,
            geom=self.geoms["areamaps/region"],
            predicate="intersects",
        ).rename(columns={unique_region_id: "region_id", ISO3_column: "ISO3"})
        assert np.issubdtype(
            regions["region_id"].dtype, np.integer
        ), "Region ID must be integer"
        region_id_mapping = {
            i: region_id for region_id, i in enumerate(regions["region_id"])
        }
        regions["region_id"] = regions["region_id"].map(region_id_mapping)
        self.set_dict(region_id_mapping, name="areamaps/region_id_mapping")
        assert (
            "ISO3" in regions.columns
        ), f"Region database must contain ISO3 column ({self.data_catalog[region_database].path})"
        self.set_geoms(regions, name="areamaps/regions")

        region_bounds = self.geoms["areamaps/regions"].total_bounds

        resolution_x, resolution_y = self.subgrid[
            "areamaps/sub_grid_mask"
        ].rio.resolution()
        pad_minx = region_bounds[0] - abs(resolution_x) / 2.0
        pad_miny = region_bounds[1] - abs(resolution_y) / 2.0
        pad_maxx = region_bounds[2] + abs(resolution_x) / 2.0
        pad_maxy = region_bounds[3] + abs(resolution_y) / 2.0

        # TODO: Is there a better way to do this?
        padded_subgrid, region_subgrid_slice = pad_xy(
            self.subgrid["areamaps/sub_grid_mask"].rio,
            pad_minx,
            pad_miny,
            pad_maxx,
            pad_maxy,
            return_slice=True,
            constant_values=1,
        )
        padded_subgrid.raster.set_nodata(-1)
        self.set_region_subgrid(padded_subgrid, name="areamaps/region_mask")

        land_use = self.data_catalog.get_rasterdataset(
            "esa_worldcover_2020_v100",
            geom=self.geoms["areamaps/regions"],
            buffer=200,  # 2 km buffer
        )
        reprojected_land_use = land_use.raster.reproject_like(
            padded_subgrid, method="nearest"
        )

        region_raster = reprojected_land_use.raster.rasterize(
            self.geoms["areamaps/regions"],
            col_name="region_id",
            all_touched=True,
        )
        self.set_region_subgrid(region_raster, name="areamaps/region_subgrid")

        padded_cell_area = self.grid["areamaps/cell_area"].rio.pad_box(*region_bounds)
        # calculate the cell area for the grid for the entire region
        region_cell_area = calculate_cell_area(
            padded_cell_area.raster.transform, padded_cell_area.shape
        )

        # create subgrid for entire region
        region_cell_area_subgrid = hydromt.raster.full_from_transform(
            padded_cell_area.raster.transform * Affine.scale(1 / self.subgrid_factor),
            (
                padded_cell_area.raster.shape[0] * self.subgrid_factor,
                padded_cell_area.raster.shape[1] * self.subgrid_factor,
            ),
            nodata=np.nan,
            dtype=padded_cell_area.dtype,
            crs=padded_cell_area.raster.crs,
            name="areamaps/sub_grid_mask",
            lazy=True,
        )

        # calculate the cell area for the subgrid for the entire region
        region_cell_area_subgrid.data = (
            repeat_grid(region_cell_area, self.subgrid_factor)
            / self.subgrid_factor**2
        )

        # create new subgrid for the region without padding
        region_cell_area_subgrid_clipped_to_region = hydromt.raster.full(
            region_raster.raster.coords,
            nodata=np.nan,
            dtype=padded_cell_area.dtype,
            name="areamaps/sub_grid_mask",
            crs=region_raster.raster.crs,
            lazy=True,
        )

        # remove padding from region subgrid
        region_cell_area_subgrid_clipped_to_region.data = (
            region_cell_area_subgrid.raster.clip_bbox(
                (pad_minx, pad_miny, pad_maxx, pad_maxy)
            )
        )

        # set the cell area for the region subgrid
        self.set_region_subgrid(
            region_cell_area_subgrid_clipped_to_region,
            name="areamaps/region_cell_area_subgrid",
        )

        MERIT = self.data_catalog.get_rasterdataset(
            "merit_hydro",
            variables=["upg"],
            bbox=padded_subgrid.rio.bounds(),
            buffer=300,  # 3 km buffer
            provider=self.data_provider,
        )
        # There is a half degree offset in MERIT data
        MERIT = MERIT.assign_coords(
            x=MERIT.coords["x"] + MERIT.rio.resolution()[0] / 2,
            y=MERIT.coords["y"] - MERIT.rio.resolution()[1] / 2,
        )

        # Assume all cells with at least x upstream cells are rivers.
        rivers = MERIT > river_threshold
        rivers = rivers.astype(np.int32)
        rivers.raster.set_nodata(-1)
        rivers = rivers.raster.reproject_like(reprojected_land_use, method="nearest")
        self.set_region_subgrid(rivers, name="landcover/rivers")

        hydro_land_use = reprojected_land_use.raster.reclassify(
            pd.DataFrame.from_dict(
                {
                    reprojected_land_use.raster.nodata: 5,  # no data, set to permanent water bodies because ocean
                    10: 0,  # tree cover
                    20: 1,  # shrubland
                    30: 1,  # grassland
                    40: 1,  # cropland, setting to non-irrigated. Initiated as irrigated based on agents
                    50: 4,  # built-up
                    60: 1,  # bare / sparse vegetation
                    70: 1,  # snow and ice
                    80: 5,  # permanent water bodies
                    90: 1,  # herbaceous wetland
                    95: 5,  # mangroves
                    100: 1,  # moss and lichen
                },
                orient="index",
                columns=["GEB_land_use_class"],
            ),
        )["GEB_land_use_class"]
        hydro_land_use = xr.where(
            rivers != 1, hydro_land_use, 5, keep_attrs=True
        )  # set rivers to 5 (permanent water bodies)
        hydro_land_use.raster.set_nodata(-1)

        self.set_region_subgrid(
            hydro_land_use, name="landsurface/full_region_land_use_classes"
        )

        cultivated_land = xr.where(
            (hydro_land_use == 1) & (reprojected_land_use == 40), 1, 0, keep_attrs=True
        )
        cultivated_land = cultivated_land.rio.set_nodata(-1)
        cultivated_land.rio.set_crs(reprojected_land_use.rio.crs)
        cultivated_land.rio.set_nodata(-1)

        self.set_region_subgrid(
            cultivated_land, name="landsurface/full_region_cultivated_land"
        )

        hydro_land_use_region = hydro_land_use.isel(region_subgrid_slice)

        # TODO: Doesn't work when using the original array. Somehow the dtype is changed on adding it to the subgrid. This is a workaround.
        self.set_subgrid(
            hydro_land_use_region.values, name="landsurface/land_use_classes"
        )

        cultivated_land_region = cultivated_land.isel(region_subgrid_slice)

        # Same workaround as above
        self.set_subgrid(
            cultivated_land_region.values, name="landsurface/cultivated_land"
        )

    def setup_economic_data(
        self, project_future_until_year=False, reference_start_year=2000
    ):
        """
        Sets up the economic data for GEB.

        Notes
        -----
        This method sets up the lending rates and inflation rates data for GEB. It first retrieves the
        lending rates and inflation rates data from the World Bank dataset using the `get_geodataframe` method of the
        `data_catalog` object. It then creates dictionaries to store the data for each region, with the years as the time
        dimension and the lending rates or inflation rates as the data dimension.

        The lending rates and inflation rates data are converted from percentage to rate by dividing by 100 and adding 1.
        The data is then stored in the dictionaries with the region ID as the key.

        The resulting lending rates and inflation rates data are set as forcing data in the model with names of the form
        'economics/lending_rates' and 'economics/inflation_rates', respectively.
        """
        self.logger.info("Setting up economic data")
        assert (
            not project_future_until_year
            or project_future_until_year > reference_start_year
        ), f"project_future_until_year ({project_future_until_year}) must be larger than reference_start_year ({reference_start_year})"

        lending_rates = self.data_catalog.get_dataframe("wb_lending_rate")
        inflation_rates = self.data_catalog.get_dataframe("wb_inflation_rate")

        lending_rates_dict, inflation_rates_dict = {"data": {}}, {"data": {}}
        years_lending_rates = [
            c
            for c in lending_rates.columns
            if c.isnumeric() and len(c) == 4 and int(c) >= 1900 and int(c) <= 3000
        ]
        lending_rates_dict["time"] = years_lending_rates

        years_inflation_rates = [
            c
            for c in inflation_rates.columns
            if c.isnumeric() and len(c) == 4 and int(c) >= 1900 and int(c) <= 3000
        ]
        inflation_rates_dict["time"] = years_inflation_rates

        for _, region in self.geoms["areamaps/regions"].iterrows():
            region_id = region["region_id"]
            ISO3 = region["ISO3"]

            lending_rates_country = (
                lending_rates.loc[
                    lending_rates["Country Code"] == ISO3, years_lending_rates
                ]
                / 100
                + 1
            )  # percentage to rate
            assert (
                len(lending_rates_country) == 1
            ), f"Expected one row for {ISO3}, got {len(lending_rates_country)}"
            lending_rates_dict["data"][region_id] = lending_rates_country.iloc[
                0
            ].tolist()

            inflation_rates_country = (
                inflation_rates.loc[
                    inflation_rates["Country Code"] == ISO3, years_inflation_rates
                ]
                / 100
                + 1
            )  # percentage to rate
            assert (
                len(inflation_rates_country) == 1
            ), f"Expected one row for {ISO3}, got {len(inflation_rates_country)}"
            inflation_rates_dict["data"][region_id] = inflation_rates_country.iloc[
                0
            ].tolist()

        if project_future_until_year:
            # convert to pandas dataframe
            inflation_rates = pd.DataFrame(
                inflation_rates_dict["data"], index=inflation_rates_dict["time"]
            ).dropna()
            lending_rates = pd.DataFrame(
                lending_rates_dict["data"], index=lending_rates_dict["time"]
            ).dropna()

            inflation_rates.index = inflation_rates.index.astype(int)
            # extend inflation rates to future
            mean_inflation_rate_since_reference_year = inflation_rates.loc[
                reference_start_year:
            ].mean(axis=0)
            inflation_rates = inflation_rates.reindex(
                range(inflation_rates.index.min(), project_future_until_year + 1)
            ).fillna(mean_inflation_rate_since_reference_year)

            inflation_rates_dict["time"] = inflation_rates.index.astype(str).tolist()
            inflation_rates_dict["data"] = inflation_rates.to_dict(orient="list")

            lending_rates.index = lending_rates.index.astype(int)
            # extend lending rates to future
            mean_lending_rate_since_reference_year = lending_rates.loc[
                reference_start_year:
            ].mean(axis=0)
            lending_rates = lending_rates.reindex(
                range(lending_rates.index.min(), project_future_until_year + 1)
            ).fillna(mean_lending_rate_since_reference_year)

            # convert back to dictionary
            lending_rates_dict["time"] = lending_rates.index.astype(str).tolist()
            lending_rates_dict["data"] = lending_rates.to_dict(orient="list")

        self.set_dict(inflation_rates_dict, name="economics/inflation_rates")
        self.set_dict(lending_rates_dict, name="economics/lending_rates")

    def setup_well_prices_by_reference_year(
        self,
        irrigation_maintenance: float,
        pump_cost: float,
        borewell_cost_1: float,
        borewell_cost_2: float,
        electricity_cost: float,
        reference_year: int,
        start_year: int,
        end_year: int,
    ):
        """
        Sets up the well prices and upkeep prices for the hydrological model based on a reference year.

        Parameters
        ----------
        well_price : float
            The price of a well in the reference year.
        upkeep_price_per_m2 : float
            The upkeep price per square meter of a well in the reference year.
        reference_year : int
            The reference year for the well prices and upkeep prices.
        start_year : int
            The start year for the well prices and upkeep prices.
        end_year : int
            The end year for the well prices and upkeep prices.

        Notes
        -----
        This method sets up the well prices and upkeep prices for the hydrological model based on a reference year. It first
        retrieves the inflation rates data from the `economics/inflation_rates` dictionary. It then creates dictionaries to
        store the well prices and upkeep prices for each region, with the years as the time dimension and the prices as the
        data dimension.

        The well prices and upkeep prices are calculated by applying the inflation rates to the reference year prices. The
        resulting prices are stored in the dictionaries with the region ID as the key.

        The resulting well prices and upkeep prices data are set as dictionary with names of the form
        'economics/well_prices' and 'economics/upkeep_prices_well_per_m2', respectively.
        """
        self.logger.info("Setting up well prices by reference year")

        # Retrieve the inflation rates data
        inflation_rates = self.dict["economics/inflation_rates"]
        regions = list(inflation_rates["data"].keys())

        # Create a dictionary to store the various types of prices with their initial reference year values
        price_types = {
            "irrigation_maintenance": irrigation_maintenance,
            "pump_cost": pump_cost,
            "borewell_cost_1": borewell_cost_1,
            "borewell_cost_2": borewell_cost_2,
            "electricity_cost": electricity_cost,
        }

        # Iterate over each price type and calculate the prices across years for each region
        for price_type, initial_price in price_types.items():
            prices_dict = {"time": list(range(start_year, end_year + 1)), "data": {}}

            for region in regions:
                prices = pd.Series(index=range(start_year, end_year + 1))
                prices.loc[reference_year] = initial_price

                # Forward calculation from the reference year
                for year in range(reference_year + 1, end_year + 1):
                    prices.loc[year] = (
                        prices[year - 1]
                        * inflation_rates["data"][region][
                            inflation_rates["time"].index(str(year))
                        ]
                    )
                # Backward calculation from the reference year
                for year in range(reference_year - 1, start_year - 1, -1):
                    prices.loc[year] = (
                        prices[year + 1]
                        / inflation_rates["data"][region][
                            inflation_rates["time"].index(str(year + 1))
                        ]
                    )

                prices_dict["data"][region] = prices.tolist()

            # Set the calculated prices in the appropriate dictionary
            self.set_dict(prices_dict, name=f"economics/{price_type}")

    def setup_drip_irrigation_prices_by_reference_year(
        self,
        drip_irrigation_price: float,
        upkeep_price_per_m2: float,
        reference_year: int,
        start_year: int,
        end_year: int,
    ):
        """
        Sets up the drip_irrigation prices and upkeep prices for the hydrological model based on a reference year.

        Parameters
        ----------
        drip_irrigation_price : float
            The price of a drip_irrigation in the reference year.
        upkeep_price_per_m2 : float
            The upkeep price per square meter of a drip_irrigation in the reference year.
        reference_year : int
            The reference year for the drip_irrigation prices and upkeep prices.
        start_year : int
            The start year for the drip_irrigation prices and upkeep prices.
        end_year : int
            The end year for the drip_irrigation prices and upkeep prices.

        Notes
        -----
        This method sets up the drip_irrigation prices and upkeep prices for the hydrological model based on a reference year. It first
        retrieves the inflation rates data from the `economics/inflation_rates` dictionary. It then creates dictionaries to
        store the drip_irrigation prices and upkeep prices for each region, with the years as the time dimension and the prices as the
        data dimension.

        The drip_irrigation prices and upkeep prices are calculated by applying the inflation rates to the reference year prices. The
        resulting prices are stored in the dictionaries with the region ID as the key.

        The resulting drip_irrigation prices and upkeep prices data are set as dictionary with names of the form
        'economics/drip_irrigation_prices' and 'economics/upkeep_prices_drip_irrigation_per_m2', respectively.
        """
        self.logger.info("Setting up drip_irrigation prices by reference year")
        # create dictory with prices for drip_irrigation_prices per year by applying inflation rates
        inflation_rates = self.dict["economics/inflation_rates"]
        regions = list(inflation_rates["data"].keys())

        drip_irrigation_prices_dict = {
            "time": list(range(start_year, end_year + 1)),
            "data": {},
        }
        for region in regions:
            drip_irrigation_prices = pd.Series(index=range(start_year, end_year + 1))
            drip_irrigation_prices.loc[reference_year] = drip_irrigation_price

            for year in range(reference_year + 1, end_year + 1):
                drip_irrigation_prices.loc[year] = (
                    drip_irrigation_prices[year - 1]
                    * inflation_rates["data"][region][
                        inflation_rates["time"].index(str(year))
                    ]
                )
            for year in range(reference_year - 1, start_year - 1, -1):
                drip_irrigation_prices.loc[year] = (
                    drip_irrigation_prices[year + 1]
                    / inflation_rates["data"][region][
                        inflation_rates["time"].index(str(year + 1))
                    ]
                )

            drip_irrigation_prices_dict["data"][
                region
            ] = drip_irrigation_prices.tolist()

        self.set_dict(
            drip_irrigation_prices_dict, name="economics/drip_irrigation_prices"
        )

        upkeep_prices_dict = {"time": list(range(start_year, end_year + 1)), "data": {}}
        for region in regions:
            upkeep_prices = pd.Series(index=range(start_year, end_year + 1))
            upkeep_prices.loc[reference_year] = upkeep_price_per_m2

            for year in range(reference_year + 1, end_year + 1):
                upkeep_prices.loc[year] = (
                    upkeep_prices[year - 1]
                    * inflation_rates["data"][region][
                        inflation_rates["time"].index(str(year))
                    ]
                )
            for year in range(reference_year - 1, start_year - 1, -1):
                upkeep_prices.loc[year] = (
                    upkeep_prices[year + 1]
                    / inflation_rates["data"][region][
                        inflation_rates["time"].index(str(year + 1))
                    ]
                )

            upkeep_prices_dict["data"][region] = upkeep_prices.tolist()

        self.set_dict(
            upkeep_prices_dict, name="economics/upkeep_prices_drip_irrigation_per_m2"
        )

    def setup_farmers(self, farmers, irrigation_sources=None, n_seasons=1):
        """
        Sets up the farmers data for GEB.

        Parameters
        ----------
        farmers : pandas.DataFrame
            A DataFrame containing the farmer data.
        irrigation_sources : dict, optional
            A dictionary mapping irrigation source names to IDs.
        n_seasons : int, optional
            The number of seasons to simulate.

        Notes
        -----
        This method sets up the farmers data for GEB. It first retrieves the region data from the
        `areamaps/regions` and `areamaps/region_subgrid` grids. It then creates a `farms` grid with the same shape as the
        `region_subgrid` grid, with a value of -1 for each cell.

        For each region, the method clips the `cultivated_land` grid to the region and creates farms for the region using
        the `create_farms` function, using these farmlands as well as the dataframe of farmer agents. The resulting farms
        whose IDs correspondd to the IDs in the farmer dataframe are added to the `farms` grid for the region.

        The method then removes any farms that are outside the study area by using the `region_mask` grid. It then remaps
        the farmer IDs to a contiguous range of integers starting from 0.

        The resulting farms data is set as agents data in the model with names of the form 'agents/farmers/farms'. The
        crop names are mapped to IDs using the `crop_name_to_id` dictionary that was previously created. The resulting
        crop IDs are stored in the `season_#_crop` columns of the `farmers` DataFrame.

        If `irrigation_sources` is provided, the method sets the `irrigation_source` column of the `farmers` DataFrame to
        the corresponding IDs.

        Finally, the method sets the binary data for each column of the `farmers` DataFrame as agents data in the model
        with names of the form 'agents/farmers/{column}'.
        """
        regions = self.geoms["areamaps/regions"]
        regions_raster = self.region_subgrid["areamaps/region_subgrid"].compute()
        full_region_cultivated_land = self.region_subgrid[
            "landsurface/full_region_cultivated_land"
        ].compute()

        farms = hydromt.raster.full_like(regions_raster, nodata=-1, lazy=True)
        farms[:] = -1
        assert farms.min() >= -1  # -1 is nodata value, all farms should be positive

        for region_id in regions["region_id"]:
            self.logger.info(f"Creating farms for region {region_id}")
            region = regions_raster == region_id
            region_clip, bounds = clip_with_grid(region, region)

            cultivated_land_region = full_region_cultivated_land.isel(bounds)
            cultivated_land_region = xr.where(
                region_clip, cultivated_land_region, 0, keep_attrs=True
            )
            # TODO: Why does nodata value disappear?
            # self.dict['areamaps/region_id_mapping'][farmers['region_id']]
            farmer_region_ids = farmers["region_id"]
            farmers_region = farmers[farmer_region_ids == region_id]
            farms_region = create_farms(
                farmers_region, cultivated_land_region, farm_size_key="area_n_cells"
            )
            assert (
                farms_region.min() >= -1
            )  # -1 is nodata value, all farms should be positive
            farms[bounds] = xr.where(
                region_clip, farms_region, farms.isel(bounds), keep_attrs=True
            )
            farms = farms.compute()  # perhaps this helps with memory issues?

        farmers = farmers.drop("area_n_cells", axis=1)

        region_mask = self.region_subgrid["areamaps/region_mask"].astype(bool)

        # TODO: Again why is dtype changed? And export doesn't work?
        cut_farms = np.unique(
            xr.where(region_mask, farms.copy().values, -1, keep_attrs=True)
        )
        cut_farms = cut_farms[cut_farms != -1]

        assert farms.min() >= -1  # -1 is nodata value, all farms should be positive
        subgrid_farms = clip_with_grid(farms, ~region_mask)[0]

        subgrid_farms_in_study_area = xr.where(
            np.isin(subgrid_farms, cut_farms), -1, subgrid_farms, keep_attrs=True
        )
        farmers = farmers[~farmers.index.isin(cut_farms)]

        remap_farmer_ids = np.full(
            farmers.index.max() + 2, -1, dtype=np.int32
        )  # +1 because 0 is also a farm, +1 because no farm is -1, set to -1 in next step
        remap_farmer_ids[farmers.index] = np.arange(len(farmers))
        subgrid_farms_in_study_area = remap_farmer_ids[
            subgrid_farms_in_study_area.values
        ]

        farmers = farmers.reset_index(drop=True)

        assert np.setdiff1d(np.unique(subgrid_farms_in_study_area), -1).size == len(
            farmers
        )
        assert farmers.iloc[-1].name == subgrid_farms_in_study_area.max()

        self.set_subgrid(subgrid_farms_in_study_area, name="agents/farmers/farms")
        self.subgrid["agents/farmers/farms"].rio.set_nodata(-1)

        crop_name_to_id = {
            crop_name: int(ID) for ID, crop_name in self.dict["crops/crop_ids"].items()
        }
        crop_name_to_id[np.nan] = -1
        for season in range(1, n_seasons + 1):
            farmers[f"season_#{season}_crop"] = farmers[f"season_#{season}_crop"].map(
                crop_name_to_id
            )

        if irrigation_sources:
            self.set_dict(irrigation_sources, name="agents/farmers/irrigation_sources")
            farmers["irrigation_source"] = farmers["irrigation_source"].map(
                irrigation_sources
            )

        for column in farmers.columns:
            self.set_binary(farmers[column], name=f"agents/farmers/{column}")

    def setup_farmers_from_csv(self, path=None, irrigation_sources=None, n_seasons=1):
        """
        Sets up the farmers data for GEB from a CSV file.

        Parameters
        ----------
        path : str
            The path to the CSV file containing the farmer data.
        irrigation_sources : dict, optional
            A dictionary mapping irrigation source names to IDs.
        n_seasons : int, optional
            The number of seasons to simulate.

        Notes
        -----
        This method sets up the farmers data for GEB from a CSV file. It first reads the farmer data from
        the CSV file using the `pandas.read_csv` method. The resulting DataFrame is passed to the `setup_farmers` method
        along with the optional `irrigation_sources` and `n_seasons` parameters.

        See the `setup_farmers` method for more information on how the farmer data is set up in the model.
        """
        if path is None:
            path = (
                Path(self.root).parent
                / "preprocessing"
                / "agents"
                / "farmers"
                / "farmers.csv"
            )
        farmers = pd.read_csv(path, index_col=0)
        self.setup_farmers(farmers, irrigation_sources, n_seasons)

    def setup_farmers_simple(
        self,
        irrigation_sources,
        irrigation_choice,
        crop_choices,
        region_id_column="UID",
        country_iso3_column="ISO3",
        risk_aversion_mean=1.5,
        risk_aversion_standard_deviation=0.5,
        farm_size_donor_countries=None,
        interest_rate=0.05,
        discount_rate=0.1,
    ):
        """
        Sets up the farmers for GEB.

        Parameters
        ----------
        irrigation_sources : dict
            A dictionary of irrigation sources and their corresponding water availability in m^3/day.
        region_id_column : str, optional
            The name of the column in the region database that contains the region IDs. Default is 'UID'.
        country_iso3_column : str, optional
            The name of the column in the region database that contains the country ISO3 codes. Default is 'ISO3'.
        risk_aversion_mean : float, optional
            The mean of the normal distribution from which the risk aversion values are sampled. Default is 1.5.
        risk_aversion_standard_deviation : float, optional
            The standard deviation of the normal distribution from which the risk aversion values are sampled. Default is 0.5.

        Notes
        -----
        This method sets up the farmers for GEB. This is a simplified method that generates an example set of agent data.
        It first calculates the number of farmers and their farm sizes for each region based on the agricultural data for
        that region based on theamount of farm land and data from a global database on farm sizes per country. It then
        randomly assigns crops, irrigation sources, household sizes, and daily incomes and consumption levels to each farmer.

        A paper that reports risk aversion values for 75 countries is this one: https://papers.ssrn.com/sol3/papers.cfm?abstract_id=2646134
        """
        SIZE_CLASSES_BOUNDARIES = {
            "< 1 Ha": (0, 10000),
            "1 - 2 Ha": (10000, 20000),
            "2 - 5 Ha": (20000, 50000),
            "5 - 10 Ha": (50000, 100000),
            "10 - 20 Ha": (100000, 200000),
            "20 - 50 Ha": (200000, 500000),
            "50 - 100 Ha": (500000, 1000000),
            "100 - 200 Ha": (1000000, 2000000),
            "200 - 500 Ha": (2000000, 5000000),
            "500 - 1000 Ha": (5000000, 10000000),
            "> 1000 Ha": (10000000, np.inf),
        }

        cultivated_land = self.region_subgrid[
            "landsurface/full_region_cultivated_land"
        ].compute()
        regions_grid = self.region_subgrid["areamaps/region_subgrid"].compute()
        cell_area = self.region_subgrid["areamaps/region_cell_area_subgrid"].compute()

        regions_shapes = self.geoms["areamaps/regions"]
        assert (
            country_iso3_column in regions_shapes.columns
        ), f"Region database must contain {country_iso3_column} column ({self.data_catalog['gadm_level1'].path})"

        farm_sizes_per_country = (
            self.data_catalog.get_dataframe("lowder_farm_sizes")
            .dropna(subset=["Total"], axis=0)
            .drop(["empty", "income class"], axis=1)
        )
        farm_sizes_per_country["Country"] = farm_sizes_per_country["Country"].ffill()
        # Remove preceding and trailing white space from country names
        farm_sizes_per_country["Country"] = farm_sizes_per_country[
            "Country"
        ].str.strip()
        farm_sizes_per_country["Census Year"] = farm_sizes_per_country[
            "Country"
        ].ffill()

        # convert country names to ISO3 codes
        iso3_codes = {
            "Albania": "ALB",
            "Algeria": "DZA",
            "American Samoa": "ASM",
            "Argentina": "ARG",
            "Austria": "AUT",
            "Bahamas": "BHS",
            "Barbados": "BRB",
            "Belgium": "BEL",
            "Brazil": "BRA",
            "Bulgaria": "BGR",
            "Burkina Faso": "BFA",
            "Chile": "CHL",
            "Colombia": "COL",
            "Côte d'Ivoire": "CIV",
            "Croatia": "HRV",
            "Cyprus": "CYP",
            "Czech Republic": "CZE",
            "Democratic Republic of the Congo": "COD",
            "Denmark": "DNK",
            "Dominica": "DMA",
            "Ecuador": "ECU",
            "Egypt": "EGY",
            "Estonia": "EST",
            "Ethiopia": "ETH",
            "Fiji": "FJI",
            "Finland": "FIN",
            "France": "FRA",
            "French Polynesia": "PYF",
            "Georgia": "GEO",
            "Germany": "DEU",
            "Greece": "GRC",
            "Grenada": "GRD",
            "Guam": "GUM",
            "Guatemala": "GTM",
            "Guinea": "GIN",
            "Honduras": "HND",
            "India": "IND",
            "Indonesia": "IDN",
            "Iran (Islamic Republic of)": "IRN",
            "Ireland": "IRL",
            "Italy": "ITA",
            "Japan": "JPN",
            "Jamaica": "JAM",
            "Jordan": "JOR",
            "Korea, Rep. of": "KOR",
            "Kyrgyzstan": "KGZ",
            "Lao People's Democratic Republic": "LAO",
            "Latvia": "LVA",
            "Lebanon": "LBN",
            "Lithuania": "LTU",
            "Luxembourg": "LUX",
            "Malta": "MLT",
            "Morocco": "MAR",
            "Myanmar": "MMR",
            "Namibia": "NAM",
            "Nepal": "NPL",
            "Netherlands": "NLD",
            "Nicaragua": "NIC",
            "Northern Mariana Islands": "MNP",
            "Norway": "NOR",
            "Pakistan": "PAK",
            "Panama": "PAN",
            "Paraguay": "PRY",
            "Peru": "PER",
            "Philippines": "PHL",
            "Poland": "POL",
            "Portugal": "PRT",
            "Puerto Rico": "PRI",
            "Qatar": "QAT",
            "Romania": "ROU",
            "Saint Lucia": "LCA",
            "Saint Vincent and the Grenadines": "VCT",
            "Samoa": "WSM",
            "Senegal": "SEN",
            "Serbia": "SRB",
            "Sweden": "SWE",
            "Switzerland": "CHE",
            "Thailand": "THA",
            "Trinidad and Tobago": "TTO",
            "Turkey": "TUR",
            "Uganda": "UGA",
            "United Kingdom": "GBR",
            "United States of America": "USA",
            "Uruguay": "URY",
            "Venezuela (Bolivarian Republic of)": "VEN",
            "Virgin Islands, United States": "VIR",
            "Yemen": "YEM",
            "Cook Islands": "COK",
            "French Guiana": "GUF",
            "Guadeloupe": "GLP",
            "Martinique": "MTQ",
            "Réunion": "REU",
            "Canada": "CAN",
            "China": "CHN",
            "Guinea Bissau": "GNB",
            "Hungary": "HUN",
            "Lesotho": "LSO",
            "Libya": "LBY",
            "Malawi": "MWI",
            "Mozambique": "MOZ",
            "New Zealand": "NZL",
            "Slovakia": "SVK",
            "Slovenia": "SVN",
            "Spain": "ESP",
            "St. Kitts & Nevis": "KNA",
            "Viet Nam": "VNM",
            "Australia": "AUS",
            "Djibouti": "DJI",
            "Mali": "MLI",
            "Togo": "TGO",
            "Zambia": "ZMB",
        }
        farm_sizes_per_country["ISO3"] = farm_sizes_per_country["Country"].map(
            iso3_codes
        )
        assert (
            not farm_sizes_per_country["ISO3"].isna().any()
        ), f"Found {farm_sizes_per_country['ISO3'].isna().sum()} countries without ISO3 code"

        all_agents = []
        self.logger.debug(f"Starting processing of {len(regions_shapes)} regions")
        for _, region in regions_shapes.iterrows():
            UID = region[region_id_column]
            country_ISO3 = region[country_iso3_column]
            if farm_size_donor_countries:
                country_ISO3 = farm_size_donor_countries.get(country_ISO3, country_ISO3)

            self.logger.debug(f"Processing region {UID} in {country_ISO3}")

            cultivated_land_region_total_cells = (
                ((regions_grid == UID) & (cultivated_land == True)).sum().compute()
            )
            total_cultivated_land_area_lu = (
                (((regions_grid == UID) & (cultivated_land == True)) * cell_area)
                .sum()
                .compute()
            )
            if (
                total_cultivated_land_area_lu == 0
            ):  # when no agricultural area, just continue as there will be no farmers. Also avoiding some division by 0 errors.
                continue

            average_cell_area_region = (
                cell_area.where(((regions_grid == UID) & (cultivated_land == True)))
                .mean()
                .compute()
            )

            country_farm_sizes = farm_sizes_per_country.loc[
                (farm_sizes_per_country["ISO3"] == country_ISO3)
            ].drop(["Country", "Census Year", "Total"], axis=1)
            assert (
                len(country_farm_sizes) == 2
            ), f"Found {len(country_farm_sizes) / 2} country_farm_sizes for {country_ISO3}"

            n_holdings = (
                country_farm_sizes.loc[
                    country_farm_sizes["Holdings/ agricultural area"] == "Holdings"
                ]
                .iloc[0]
                .drop(["Holdings/ agricultural area", "ISO3"])
                .replace("..", "0")
                .astype(np.int64)
            )
            agricultural_area_db_ha = (
                country_farm_sizes.loc[
                    country_farm_sizes["Holdings/ agricultural area"]
                    == "Agricultural area (Ha) "
                ]
                .iloc[0]
                .drop(["Holdings/ agricultural area", "ISO3"])
                .replace("..", "0")
                .astype(np.int64)
            )
            agricultural_area_db = agricultural_area_db_ha * 10000
            avg_size_class = agricultural_area_db / n_holdings

            total_cultivated_land_area_db = agricultural_area_db.sum()

            n_cells_per_size_class = pd.Series(0, index=n_holdings.index)

            for size_class in agricultural_area_db.index:
                if n_holdings[size_class] > 0:  # if no holdings, no need to calculate
                    n_holdings[size_class] = n_holdings[size_class] * (
                        total_cultivated_land_area_lu / total_cultivated_land_area_db
                    )
                    n_cells_per_size_class.loc[size_class] = (
                        n_holdings[size_class]
                        * avg_size_class[size_class]
                        / average_cell_area_region
                    )
                    assert not np.isnan(n_cells_per_size_class.loc[size_class])

            assert math.isclose(
                cultivated_land_region_total_cells, n_cells_per_size_class.sum()
            )

            whole_cells_per_size_class = (n_cells_per_size_class // 1).astype(int)
            leftover_cells_per_size_class = n_cells_per_size_class % 1
            whole_cells = whole_cells_per_size_class.sum()
            n_missing_cells = cultivated_land_region_total_cells - whole_cells
            assert n_missing_cells <= len(agricultural_area_db)

            index = list(
                zip(
                    leftover_cells_per_size_class.index,
                    leftover_cells_per_size_class % 1,
                )
            )
            n_cells_to_add = sorted(index, key=lambda x: x[1], reverse=True)[
                : n_missing_cells.compute().item()
            ]
            whole_cells_per_size_class.loc[[p[0] for p in n_cells_to_add]] += 1

            region_agents = []
            for size_class in whole_cells_per_size_class.index:
                # if no cells for this size class, just continue
                if whole_cells_per_size_class.loc[size_class] == 0:
                    continue

                number_of_agents_size_class = round(
                    n_holdings[size_class].compute().item()
                )
                # if there is agricultural land, but there are no agents rounded down, we assume there is one agent
                if (
                    number_of_agents_size_class == 0
                    and whole_cells_per_size_class[size_class] > 0
                ):
                    number_of_agents_size_class = 1

                min_size_m2, max_size_m2 = SIZE_CLASSES_BOUNDARIES[size_class]
                if max_size_m2 == np.inf:
                    max_size_m2 = avg_size_class[size_class] * 2

                min_size_cells = int(min_size_m2 / average_cell_area_region)
                min_size_cells = max(
                    min_size_cells, 1
                )  # farm can never be smaller than one cell
                max_size_cells = (
                    int(max_size_m2 / average_cell_area_region) - 1
                )  # otherwise they overlap with next size class
                mean_cells_per_agent = int(
                    avg_size_class[size_class] / average_cell_area_region
                )

                if (
                    mean_cells_per_agent < min_size_cells
                    or mean_cells_per_agent > max_size_cells
                ):  # there must be an error in the data, thus assume centred
                    mean_cells_per_agent = (min_size_cells + max_size_cells) // 2

                population = pd.DataFrame(index=range(number_of_agents_size_class))

                offset = (
                    whole_cells_per_size_class[size_class]
                    - number_of_agents_size_class * mean_cells_per_agent
                )

                if (
                    number_of_agents_size_class * mean_cells_per_agent + offset
                    < min_size_cells * number_of_agents_size_class
                ):
                    min_size_cells = (
                        number_of_agents_size_class * mean_cells_per_agent + offset
                    ) // number_of_agents_size_class
                if (
                    number_of_agents_size_class * mean_cells_per_agent + offset
                    > max_size_cells * number_of_agents_size_class
                ):
                    max_size_cells = (
                        number_of_agents_size_class * mean_cells_per_agent + offset
                    ) // number_of_agents_size_class + 1

                n_farms_size_class, farm_sizes_size_class = get_farm_distribution(
                    number_of_agents_size_class,
                    min_size_cells,
                    max_size_cells,
                    mean_cells_per_agent,
                    offset,
                    self.logger,
                )
                assert n_farms_size_class.sum() == number_of_agents_size_class
                assert (farm_sizes_size_class > 0).all()
                assert (
                    n_farms_size_class * farm_sizes_size_class
                ).sum() == whole_cells_per_size_class[size_class]
                farm_sizes = farm_sizes_size_class.repeat(n_farms_size_class)
                np.random.shuffle(farm_sizes)
                population["area_n_cells"] = farm_sizes
                region_agents.append(population)

                assert (
                    population["area_n_cells"].sum()
                    == whole_cells_per_size_class[size_class]
                )

            region_agents = pd.concat(region_agents, ignore_index=True)
            region_agents["region_id"] = UID
            all_agents.append(region_agents)

        farmers = pd.concat(all_agents, ignore_index=True)
        # randomly sample from crops
        for season in (1, 2, 3):
            if crop_choices[f"season_#{season}"] == "random":
                farmers[f"season_#{season}_crop"] = random.choices(
                    list(self.dict["crops/crop_ids"].values()), k=len(farmers)
                )
            else:
                farmers[f"season_#{season}_crop"] = np.full(
                    len(farmers), crop_choices[f"season_#{season}"], dtype=np.int32
                )

        if irrigation_choice == "random":
            # randomly sample from irrigation sources
            farmers["irrigation_source"] = random.choices(
                list(irrigation_sources.keys()), k=len(farmers)
            )
        else:
            farmers["irrigation_source"] = irrigation_choice

        farmers["household_size"] = random.choices(
            [1, 2, 3, 4, 5, 6, 7], k=len(farmers)
        )

        farmers["daily_non_farm_income_family"] = random.choices(
            [50, 100, 200, 500], k=len(farmers)
        )
        farmers["daily_consumption_per_capita"] = random.choices(
            [50, 100, 200, 500], k=len(farmers)
        )
        farmers["risk_aversion"] = np.random.normal(
            loc=risk_aversion_mean,
            scale=risk_aversion_standard_deviation,
            size=len(farmers),
        )

        farmers["interest_rate"] = interest_rate
        farmers["discount_rate"] = discount_rate

        self.setup_farmers(farmers, irrigation_sources=irrigation_sources, n_seasons=3)

    def setup_population(self):
        populaton_map = self.data_catalog.get_rasterdataset(
            "ghs_pop_2020_54009_v2023a", bbox=self.bounds
        )
        populaton_map_values = np.round(populaton_map.values).astype(np.int32)
        populaton_map_values[populaton_map_values < 0] = 0  # -200 is nodata value

        locations, sizes = generate_locations(
            population=populaton_map_values,
            geotransform=populaton_map.raster.transform.to_gdal(),
            mean_household_size=5,
        )

        transformer = pyproj.Transformer.from_crs(
            populaton_map.raster.crs, self.epsg, always_xy=True
        )
        locations[:, 0], locations[:, 1] = transformer.transform(
            locations[:, 0], locations[:, 1]
        )

        # sample_locatons = locations[::10]
        # import matplotlib.pyplot as plt
        # from scipy.stats import gaussian_kde

        # xy = np.vstack([sample_locatons[:, 0], sample_locatons[:, 1]])
        # z = gaussian_kde(xy)(xy)
        # plt.scatter(sample_locatons[:, 0], sample_locatons[:, 1], c=z, s=100)
        # plt.savefig('population.png')

        self.set_binary(sizes, name="agents/households/sizes")
        self.set_binary(locations, name="agents/households/locations")

        return None

    def interpolate(self, ds, interpolation_method, ydim="y", xdim="x"):
        out_ds = ds.interp(
            method=interpolation_method,
            **{
                ydim: self.grid.y.rename({"y": ydim}),
                xdim: self.grid.x.rename({"x": xdim}),
            },
        )
        assert len(ds.dims) == len(out_ds.dims)
        return out_ds

    def download_isimip(
        self,
        product,
        variable,
        forcing,
        starttime=None,
        endtime=None,
        simulation_round="ISIMIP3a",
        climate_scenario="obsclim",
        resolution=None,
        buffer=0,
    ):
        """
        Downloads ISIMIP climate data for GEB.

        Parameters
        ----------
        product : str
            The name of the ISIMIP product to download.
        variable : str
            The name of the climate variable to download.
        forcing : str
            The name of the climate forcing to download.
        starttime : date, optional
            The start date of the data. Default is None.
        endtime : date, optional
            The end date of the data. Default is None.
        resolution : str, optional
            The resolution of the data to download. Default is None.
        buffer : int, optional
            The buffer size in degrees to add to the bounding box of the data to download. Default is 0.

        Returns
        -------
        xr.Dataset
            The downloaded climate data as an xarray dataset.

        Notes
        -----
        This method downloads ISIMIP climate data for GEB. It first retrieves the dataset
        metadata from the ISIMIP repository using the specified `product`, `variable`, `forcing`, and `resolution`
        parameters. It then downloads the data files that match the specified `starttime` and `endtime` parameters, and
        extracts them to the specified `download_path` directory.

        The resulting climate data is returned as an xarray dataset. The dataset is assigned the coordinate reference system
        EPSG:4326, and the spatial dimensions are set to 'lon' and 'lat'.
        """
        # if starttime is specified, endtime must be specified as well
        assert (starttime is None) == (endtime is None)

        client = ISIMIPClient()
        download_path = (
            Path(self.root).parent / "preprocessing" / "climate" / forcing / variable
        )
        download_path.mkdir(parents=True, exist_ok=True)

        # Code to get data from disk rather than server.
        parse_files = []
        for file in os.listdir(download_path):
            if file.endswith(".nc"):
                fp = download_path / file
                parse_files.append(fp)

        # get the dataset metadata from the ISIMIP repository
        response = client.datasets(
            simulation_round=simulation_round,
            product=product,
            climate_forcing=forcing,
            climate_scenario=climate_scenario,
            climate_variable=variable,
            resolution=resolution,
        )
        assert len(response["results"]) == 1
        dataset = response["results"][0]
        files = dataset["files"]

        xmin, ymin, xmax, ymax = self.bounds
        xmin -= buffer
        ymin -= buffer
        xmax += buffer
        ymax += buffer

        if variable == "orog":
            assert len(files) == 1
            filename = files[0][
                "name"
            ]  # global should be included due to error in ISIMIP API .replace('_global', '')
            parse_files = [filename]
            if not (download_path / filename).exists():
                download_files = [files[0]["path"]]
            else:
                download_files = []

        else:
            assert starttime is not None and endtime is not None
            download_files = []
            parse_files = []
            for file in files:
                name = file["name"]
                assert name.endswith(".nc")
                splitted_filename = name.split("_")
                date = splitted_filename[-1].split(".")[0]
                if "-" in date:
                    start_date, end_date = date.split("-")
                    start_date = datetime.strptime(start_date, "%Y%m%d").date()
                    end_date = datetime.strptime(end_date, "%Y%m%d").date()
                elif len(date) == 6:
                    start_date = datetime.strptime(date, "%Y%m").date()
                    end_date = (
                        start_date + relativedelta(months=1) - relativedelta(days=1)
                    )
                elif len(date) == 4:  # is year
                    assert splitted_filename[-2].isdigit()
                    start_date = datetime.strptime(splitted_filename[-2], "%Y").date()
                    end_date = datetime.strptime(date, "%Y").date()
                else:
                    raise ValueError(f"could not parse date {date} from file {name}")

                if not (end_date < starttime or start_date > endtime):
                    parse_files.append(file["name"].replace("_global", ""))
                    if not (
                        download_path / file["name"].replace("_global", "")
                    ).exists():
                        download_files.append(file["path"])

        if download_files:
            self.logger.info(f"Requesting download of {len(download_files)} files")
            while True:
                try:
                    response = client.cutout(download_files, [ymin, ymax, xmin, xmax])
                except requests.exceptions.HTTPError:
                    self.logger.warning(
                        "HTTPError, could not download files, retrying in 60 seconds"
                    )
                else:
                    if response["status"] == "finished":
                        break
                    elif response["status"] == "started":
                        self.logger.debug(
                            f"{response['meta']['created_files']}/{response['meta']['total_files']} files prepared on ISIMIP server for {variable}, waiting 60 seconds before retrying"
                        )
                    elif response["status"] == "queued":
                        self.logger.debug(
                            f"Data preparation queued for {variable} on ISIMIP server, waiting 60 seconds before retrying"
                        )
                    elif response["status"] == "failed":
                        self.logger.debug(
                            "ISIMIP internal server error, waiting 60 seconds before retrying"
                        )
                    else:
                        raise ValueError(
                            f"Could not download files: {response['status']}"
                        )
                time.sleep(60)
            self.logger.info(f"Starting download of files for {variable}")
            # download the file when it is ready
            client.download(
                response["file_url"], path=download_path, validate=False, extract=False
            )
            self.logger.info(f"Download finished for {variable}")
            # remove zip file
            zip_file = download_path / Path(
                urlparse(response["file_url"]).path.split("/")[-1]
            )
            # make sure the file exists
            assert zip_file.exists()
            # Open the zip file
            with zipfile.ZipFile(zip_file, "r") as zip_ref:
                # Get a list of all the files in the zip file
                file_list = [f for f in zip_ref.namelist() if f.endswith(".nc")]
                # Extract each file one by one
                for i, file_name in enumerate(file_list):
                    # Rename the file
                    bounds_str = ""
                    if isinstance(ymin, float):
                        bounds_str += f"_lat{ymin}"
                    else:
                        bounds_str += f"_lat{ymin:.1f}"
                    if isinstance(ymax, float):
                        bounds_str += f"to{ymax}"
                    else:
                        bounds_str += f"to{ymax:.1f}"
                    if isinstance(xmin, float):
                        bounds_str += f"lon{xmin}"
                    else:
                        bounds_str += f"lon{xmin:.1f}"
                    if isinstance(xmax, float):
                        bounds_str += f"to{xmax}"
                    else:
                        bounds_str += f"to{xmax:.1f}"
                    assert bounds_str in file_name
                    new_file_name = file_name.replace(bounds_str, "")
                    zip_ref.getinfo(file_name).filename = new_file_name
                    # Extract the file
                    if os.name == "nt":
                        max_file_path_length = 260
                    else:
                        max_file_path_length = os.pathconf("/", "PC_PATH_MAX")
                    assert (
                        len(str(download_path / new_file_name)) <= max_file_path_length
                    ), f"File path too long: {download_path / zip_ref.getinfo(file_name).filename}"
                    zip_ref.extract(file_name, path=download_path)
            # remove zip file
            (
                download_path / Path(urlparse(response["file_url"]).path.split("/")[-1])
            ).unlink()

        datasets = [
            xr.open_dataset(
                download_path / file,
                chunks={"time": 365, "lat": XY_CHUNKSIZE, "lon": XY_CHUNKSIZE},
                lock=False,
            )
            for file in parse_files
        ]
        for dataset in datasets:
            assert "lat" in dataset.coords and "lon" in dataset.coords

        # make sure y is decreasing rather than increasing
        datasets = [
            dataset.reindex(lat=dataset.lat[::-1])
            if dataset.lat[0] < dataset.lat[-1]
            else dataset
            for dataset in datasets
        ]

        reference = datasets[0]
        for dataset in datasets:
            # make sure all datasets have more or less the same coordinates
            assert np.isclose(
                dataset.coords["lat"].values,
                reference["lat"].values,
                atol=abs(datasets[0].rio.resolution()[1] / 50),
                rtol=0,
            ).all()
            assert np.isclose(
                dataset.coords["lon"].values,
                reference["lon"].values,
                atol=abs(datasets[0].rio.resolution()[0] / 50),
                rtol=0,
            ).all()

        datasets = [
            ds.assign_coords(
                lon=reference["lon"].values, lat=reference["lat"].values, inplace=True
            )
            for ds in datasets
        ]
        if len(datasets) > 1:
            ds = xr.concat(datasets, dim="time")
        else:
            ds = datasets[0]

        if starttime is not None:
            ds = ds.sel(time=slice(starttime, endtime))
            # assert that time is monotonically increasing with a constant step size
            assert (
                ds.time.diff("time").astype(np.int64)
                == (ds.time[1] - ds.time[0]).astype(np.int64)
            ).all()

        ds.rio.set_spatial_dims(x_dim="lon", y_dim="lat", inplace=True)
        assert not ds.lat.attrs, "lat already has attributes"
        assert not ds.lon.attrs, "lon already has attributes"
        ds.lat.attrs = {
            "long_name": "latitude of grid cell center",
            "units": "degrees_north",
        }
        ds.lon.attrs = {
            "long_name": "longitude of grid cell center",
            "units": "degrees_east",
        }
        ds = ds.rio.write_crs(4326).rio.write_coordinate_system()

        # check whether data is for noon or midnight. If noon, subtract 12 hours from time coordinate to align with other datasets
        if hasattr(ds, "time") and pd.to_datetime(ds.time[0].values).hour == 12:
            # subtract 12 hours from time coordinate
            self.logger.warning(
                "Subtracting 12 hours from time coordinate to align climate datasets"
            )
            ds = ds.assign_coords(time=ds.time - np.timedelta64(12, "h"))
        return ds

    def write_grid(self):
        self._assert_write_mode
        for var, grid in self.grid.items():
            if self.is_updated["grid"][var]["updated"]:
                self.logger.info(f"Writing {var}")
                self.model_structure["grid"][var] = var + ".tif"
                self.is_updated["grid"][var]["filename"] = var + ".tif"
                fp = Path(self.root, var + ".tif")
                fp.parent.mkdir(parents=True, exist_ok=True)
                grid.rio.to_raster(fp)
            else:
                self.logger.info(f"Skip {var}")

    def write_subgrid(self):
        self._assert_write_mode
        for var, grid in self.subgrid.items():
            if self.is_updated["subgrid"][var]["updated"]:
                self.logger.info(f"Writing {var}")
                self.model_structure["subgrid"][var] = var + ".tif"
                self.is_updated["subgrid"][var]["filename"] = var + ".tif"
                fp = Path(self.root, var + ".tif")
                fp.parent.mkdir(parents=True, exist_ok=True)
                grid.rio.to_raster(fp)
            else:
                self.logger.info(f"Skip {var}")

    def write_region_subgrid(self):
        self._assert_write_mode
        for var, grid in self.region_subgrid.items():
            if self.is_updated["region_subgrid"][var]["updated"]:
                self.logger.info(f"Writing {var}")
                self.model_structure["region_subgrid"][var] = var + ".tif"
                self.is_updated["region_subgrid"][var]["filename"] = var + ".tif"
                fp = Path(self.root, var + ".tif")
                fp.parent.mkdir(parents=True, exist_ok=True)
                grid.rio.to_raster(fp)
            else:
                self.logger.info(f"Skip {var}")

    def write_MERIT_grid(self):
        self._assert_write_mode
        for var, grid in self.MERIT_grid.items():
            if self.is_updated["MERIT_grid"][var]["updated"]:
                self.logger.info(f"Writing {var}")
                self.model_structure["MERIT_grid"][var] = var + ".tif"
                self.is_updated["MERIT_grid"][var]["filename"] = var + ".tif"
                fp = Path(self.root, var + ".tif")
                fp.parent.mkdir(parents=True, exist_ok=True)
                grid.rio.to_raster(fp)
            else:
                self.logger.info(f"Skip {var}")

    def write_MODFLOW_grid(self):
        self._assert_write_mode
        for var, grid in self.MODFLOW_grid.items():
            if self.is_updated["MODFLOW_grid"][var]["updated"]:
                self.logger.info(f"Writing {var}")
                self.model_structure["MODFLOW_grid"][var] = var + ".tif"
                self.is_updated["MODFLOW_grid"][var]["filename"] = var + ".tif"
                fp = Path(self.root, var + ".tif")
                fp.parent.mkdir(parents=True, exist_ok=True)
                grid.rio.to_raster(fp)
            else:
                self.logger.info(f"Skip {var}")

    def write_forcing_to_netcdf(self, var, forcing) -> None:
        self.logger.info(f"Write {var}")
        fn = var + ".nc"
        self.model_structure["forcing"][var] = fn
        self.is_updated["forcing"][var]["filename"] = fn
        fp = Path(self.root, fn)
        fp.parent.mkdir(parents=True, exist_ok=True)
        if fp.exists():
            fp.unlink()
        forcing = forcing.rio.write_crs(self.crs).rio.write_coordinate_system()
        with ProgressBar(dt=10):  # print progress bar every 10 seconds
            assert (
                forcing.dims[0] == "time"
            ), "time dimension must be first, otherwise xarray will not chunk correctly"
            forcing.to_netcdf(
                fp,
                mode="w",
                engine="netcdf4",
                encoding={
                    forcing.name: {
                        "chunksizes": (
                            1,
                            min(forcing.y.size, XY_CHUNKSIZE),
                            min(forcing.x.size, XY_CHUNKSIZE),
                        ),
                        "zlib": True,
                        "complevel": 9,
                    }
                },
            )
            return xr.open_dataset(fp, lock=False)[forcing.name]

    def write_forcing(self) -> None:
        self._assert_write_mode
        self.logger.info("Write forcing files")
        for var in self.forcing:
            forcing = self.forcing[var]
            if self.is_updated["forcing"][var]["updated"]:
                self.write_forcing_to_netcdf(var, forcing)
            else:
                self.logger.info(f"Skip {var}")

    def write_table(self):
        if len(self.table) == 0:
            self.logger.debug("No table data found, skip writing.")
        else:
            self._assert_write_mode
            for name, data in self.table.items():
                if self.is_updated["table"][name]["updated"]:
                    fn = os.path.join(name + ".csv")
                    self.logger.debug(f"Writing file {fn}")
                    self.model_structure["table"][name] = fn
                    self.is_updated["table"][name]["filename"] = fn
                    self.logger.debug(f"Writing file {fn}")
                    fp = Path(self.root, fn)
                    fp.parent.mkdir(parents=True, exist_ok=True)
                    data.to_csv(fp)
                else:
                    self.logger.debug(f"Skip {name}")

    def write_binary(self):
        if len(self.binary) == 0:
            self.logger.debug("No table data found, skip writing.")
        else:
            self._assert_write_mode
            for name, data in self.binary.items():
                if self.is_updated["binary"][name]["updated"]:
                    fn = os.path.join(name + ".npz")
                    self.logger.debug(f"Writing file {fn}")
                    self.model_structure["binary"][name] = fn
                    self.is_updated["binary"][name]["filename"] = fn
                    self.logger.debug(f"Writing file {fn}")
                    fp = Path(self.root, fn)
                    fp.parent.mkdir(parents=True, exist_ok=True)
                    np.savez_compressed(fp, data=data)
                else:
                    self.logger.debug(f"Skip {name}")

    def write_dict(self):
        def convert_timestamp_to_string(timestamp):
            return timestamp.isoformat()

        if len(self.dict) == 0:
            self.logger.debug("No table data found, skip writing.")
        else:
            self._assert_write_mode
            for name, data in self.dict.items():
                if self.is_updated["dict"][name]["updated"]:
                    fn = os.path.join(name + ".json")
                    self.model_structure["dict"][name] = fn
                    self.is_updated["dict"][name]["filename"] = fn
                    self.logger.debug(f"Writing file {fn}")
                    output_path = Path(self.root) / fn
                    output_path.parent.mkdir(parents=True, exist_ok=True)
                    with open(output_path, "w") as f:
                        json.dump(data, f, default=convert_timestamp_to_string)
                else:
                    self.logger.debug(f"Skip {name}")

    def write_geoms(self, fn: str = "{name}.geojson", **kwargs) -> None:
        """Write model geometries to a vector file (by default GeoJSON) at <root>/<fn>

        key-word arguments are passed to :py:meth:`geopandas.GeoDataFrame.to_file`

        Parameters
        ----------
        fn : str, optional
            filename relative to model root and should contain a {name} placeholder,
            by default 'geoms/{name}.geojson'
        """
        if len(self._geoms) == 0:
            self.logger.debug("No geoms data found, skip writing.")
            return
        else:
            self._assert_write_mode
            if "driver" not in kwargs:
                kwargs.update(driver="GeoJSON")
            for name, gdf in self._geoms.items():
                if self.is_updated["geoms"][name]["updated"]:
                    self.logger.debug(f"Writing file {fn.format(name=name)}")
                    self.model_structure["geoms"][name] = fn.format(name=name)
                    _fn = os.path.join(self.root, fn.format(name=name))
                    if not os.path.isdir(os.path.dirname(_fn)):
                        os.makedirs(os.path.dirname(_fn))
                    self.is_updated["geoms"][name]["filename"] = _fn
                    gdf.to_file(_fn, **kwargs)
                else:
                    self.logger.debug(f"Skip {name}")

    def set_table(self, table, name, update=True):
        self.is_updated["table"][name] = {"updated": update}
        self.table[name] = table

    def set_binary(self, data, name, update=True):
        self.is_updated["binary"][name] = {"updated": update}
        self.binary[name] = data

    def set_dict(self, data, name, update=True):
        self.is_updated["dict"][name] = {"updated": update}
        self.dict[name] = data

    def write_model_structure(self):
        with open(Path(self.root, "model_structure.json"), "w") as f:
            json.dump(self.model_structure, f, indent=4, cls=PathEncoder)

    def write(self):
        self.write_geoms()
        self.write_binary()
        self.write_table()
        self.write_dict()

        self.write_grid()
        self.write_subgrid()
        self.write_region_subgrid()
        self.write_MERIT_grid()
        self.write_MODFLOW_grid()

        self.write_forcing()

        self.write_model_structure()

    def read_model_structure(self):
        model_structure_is_empty = all(
            len(v) == 0 for v in self.model_structure.values()
        )
        if model_structure_is_empty:
            with open(Path(self.root, "model_structure.json"), "r") as f:
                self.model_structure = json.load(f)

    def read_geoms(self):
        self.read_model_structure()
        for name, fn in self.model_structure["geoms"].items():
            geom = gpd.read_file(Path(self.root, fn))
            self.set_geoms(geom, name=name, update=True)

    def read_binary(self):
        self.read_model_structure()
        for name, fn in self.model_structure["binary"].items():
            binary = np.load(Path(self.root, fn))["data"]
            self.set_binary(binary, name=name, update=False)

    def read_table(self):
        self.read_model_structure()
        for name, fn in self.model_structure["table"].items():
            table = pd.read_csv(Path(self.root, fn))
            self.set_table(table, name=name, update=False)

    def read_dict(self):
        self.read_model_structure()
        for name, fn in self.model_structure["dict"].items():
            with open(Path(self.root, fn), "r") as f:
                d = json.load(f)
            self.set_dict(d, name=name, update=False)

    def read_netcdf(self, fn: str, name: str) -> xr.Dataset:
        with xr.load_dataset(Path(self.root) / fn, decode_cf=False).rename(
            {"band_data": name}
        ) as da:
            if fn.endswith(".tif") and "band" in da.dims and da.band.size == 1:
                da = da.sel(band=1)
            if fn.endswith(".tif"):
                da.x.attrs = {
                    "long_name": "latitude of grid cell center",
                    "units": "degrees_north",
                }
                da.y.attrs = {
                    "long_name": "longitude of grid cell center",
                    "units": "degrees_east",
                }
            return da

    def read_grid(self) -> None:
        for name, fn in self.model_structure["grid"].items():
            data = self.read_netcdf(fn, name=name)
            self.set_grid(data, name=name, update=False)

    def read_subgrid(self) -> None:
        for name, fn in self.model_structure["subgrid"].items():
            data = self.read_netcdf(fn, name=name)
            self.set_subgrid(data, name=name, update=False)

    def read_region_subgrid(self) -> None:
        for name, fn in self.model_structure["region_subgrid"].items():
            data = self.read_netcdf(fn, name=name)
            self.set_region_subgrid(data, name=name, update=False)

    def read_MERIT_grid(self) -> None:
        for name, fn in self.model_structure["MERIT_grid"].items():
            data = self.read_netcdf(fn, name=name)
            self.set_MERIT_grid(data, name=name, update=False)

    def read_MODFLOW_grid(self) -> None:
        for name, fn in self.model_structure["MODFLOW_grid"].items():
            data = self.read_netcdf(fn, name=name)
            self.set_MODFLOW_grid(data, name=name, update=False)

    def read_forcing(self) -> None:
        self.read_model_structure()
        for name, fn in self.model_structure["forcing"].items():
            with xr.open_dataset(
                Path(self.root) / fn,
                chunks={"time": 365, "y": XY_CHUNKSIZE, "x": XY_CHUNKSIZE},
                lock=False,
            )[name.split("/")[-1]] as da:
                assert "x" in da.dims and "y" in da.dims
                self.set_forcing(da, name=name, update=False)

    def read(self):
        self.read_model_structure()

        self.read_geoms()
        self.read_binary()
        self.read_table()
        self.read_dict()

        self.read_grid()
        self.read_subgrid()
        self.read_region_subgrid()
        self.read_MERIT_grid()
        self.read_MODFLOW_grid()

        self.read_forcing()

    def set_geoms(self, geoms, name, update=True):
        self.is_updated["geoms"][name] = {"updated": update}
        super().set_geoms(geoms, name=name)

    def set_forcing(self, data, name: str, update=True, write=True, *args, **kwargs):
        self.is_updated["forcing"][name] = {"updated": update}
        if update and write:
            data = self.write_forcing_to_netcdf(name, data)
            self.is_updated["forcing"][name]["updated"] = False
        super().set_forcing(data, name=name, *args, **kwargs)

    def _set_grid(
        self,
        grid,
        data: Union[xr.DataArray, xr.Dataset, np.ndarray],
        name: Optional[str] = None,
    ):
        """Add data to grid.

        All layers of grid must have identical spatial coordinates.

        Parameters
        ----------
        data: xarray.DataArray or xarray.Dataset
            new map layer to add to grid
        name: str, optional
            Name of new map layer, this is used to overwrite the name of a DataArray
            and ignored if data is a Dataset
        """
        assert grid is not None
        # NOTE: variables in a dataset are not longer renamed as used to be the case in
        # set_staticmaps
        name_required = isinstance(data, np.ndarray) or (
            isinstance(data, xr.DataArray) and data.name is None
        )
        if name is None and name_required:
            raise ValueError(f"Unable to set {type(data).__name__} data without a name")
        if isinstance(data, np.ndarray):
            if data.shape != grid.raster.shape:
                raise ValueError("Shape of data and grid maps do not match")
            data = xr.DataArray(dims=grid.raster.dims, data=data, name=name)
        if isinstance(data, xr.DataArray):
            if name is not None:  # rename
                data.name = name
            data = data.to_dataset()
        elif not isinstance(data, xr.Dataset):
            raise ValueError(f"cannot set data of type {type(data).__name__}")
        # force read in r+ mode
        if len(grid) == 0:  # trigger init / read
            grid[name] = data[name]
        else:
            for dvar in data.data_vars:
                if dvar in grid:
                    if self._read:
                        self.logger.warning(f"Replacing grid map: {dvar}")
                grid[dvar] = data[dvar]
        return grid

    def set_grid(
        self, data: Union[xr.DataArray, xr.Dataset, np.ndarray], name: str, update=True
    ) -> None:
        self.is_updated["grid"][name] = {"updated": update}
        super().set_grid(data, name=name)

    def set_subgrid(
        self, data: Union[xr.DataArray, xr.Dataset, np.ndarray], name: str, update=True
    ) -> None:
        self.is_updated["subgrid"][name] = {"updated": update}
        self._set_grid(self.subgrid, data, name=name)

    def set_region_subgrid(
        self, data: Union[xr.DataArray, xr.Dataset, np.ndarray], name: str, update=True
    ) -> None:
        self.is_updated["region_subgrid"][name] = {"updated": update}
        self._set_grid(self.region_subgrid, data, name=name)

    def set_MERIT_grid(
        self, data: Union[xr.DataArray, xr.Dataset, np.ndarray], name: str, update=True
    ) -> None:
        self.is_updated["MERIT_grid"][name] = {"updated": update}
        self._set_grid(self.MERIT_grid, data, name=name)

    def set_MODFLOW_grid(
        self, data: Union[xr.DataArray, xr.Dataset, np.ndarray], name: str, update=True
    ) -> None:
        self.is_updated["MODFLOW_grid"][name] = {"updated": update}
        self._set_grid(self.MODFLOW_grid, data, name=name)

    def set_alternate_root(self, root, mode):
        relative_path = Path(os.path.relpath(Path(self.root), root.resolve()))
        for data in self.model_structure.values():
            for name, fn in data.items():
                data[name] = relative_path / fn
        super().set_root(root, mode)

    @property
    def subgrid_factor(self):
        subgrid_factor = self.subgrid.dims["x"] // self.grid.dims["x"]
        assert subgrid_factor == self.subgrid.dims["y"] // self.grid.dims["y"]
        return subgrid_factor<|MERGE_RESOLUTION|>--- conflicted
+++ resolved
@@ -14,11 +14,8 @@
 import json
 from urllib.parse import urlparse
 import concurrent.futures
-<<<<<<< HEAD
 from shapely.geometry import Polygon
-=======
 from hydromt.exceptions import NoDataException
->>>>>>> 011998f3
 
 import numpy as np
 import pandas as pd
@@ -1987,25 +1984,6 @@
         self.logger.info("setting up SPEI...")
 
         # assert input data have the same coordinates
-<<<<<<< HEAD
-        assert np.array_equal(pr_data.x, tasmin_data.x)
-        assert np.array_equal(pr_data.x, tasmax_data.x)
-        assert np.array_equal(pr_data.y, tasmin_data.y)
-        assert np.array_equal(pr_data.y, tasmax_data.y)
-
-        # PET needs latitude, needs to be named latitude
-        tasmin_data = tasmin_data.rename({"x": "longitude", "y": "latitude"})
-        tasmax_data = tasmax_data.rename({"x": "longitude", "y": "latitude"})
-
-        pet = xci.potential_evapotranspiration(
-            tasmin=tasmin_data, tasmax=tasmax_data, method="BR65"
-        ).compute()
-        # Revert lon/lat to x/y
-        pet = pet.rename({"longitude": "x", "latitude": "y"})
-
-        # Compute the potential evapotranspiration
-        water_budget = xci._agro.water_budget(pr=pr_data, evspsblpot=pet).compute()
-=======
         assert np.array_equal(
             self.forcing[f"climate/pr"].x, self.forcing[f"climate/tasmin"].x
         )
@@ -2029,7 +2007,6 @@
         water_budget = xci._agro.water_budget(
             pr=self.forcing[f"climate/pr"], evspsblpot=pet
         )
->>>>>>> 011998f3
 
         water_budget_positive = water_budget - 1.01 * water_budget.min()
         water_budget_positive.attrs = {"units": "kg m-2 s-1"}
@@ -2070,11 +2047,7 @@
         SPEI_yearly_max = SPEI_changed.groupby("time.year").max(dim="time")
         SPEI_yearly_max = SPEI_yearly_max.rename({"year": "time"})
 
-<<<<<<< HEAD
-        GEV = xci.stats.fit(SPEI_yearly_max.compute(), dist="genextreme").compute()
-=======
         GEV = xci.stats.fit(SPEI_yearly_max, dist="genextreme")
->>>>>>> 011998f3
         GEV.name = "gev"
 
         self.set_grid(GEV.sel(dparams="c"), name=f"climate/gev_c")
